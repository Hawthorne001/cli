package git

import (
	"bytes"
	"context"
	"encoding/json"
	"errors"
	"fmt"
	"net/url"
	"os"
	"os/exec"
	"path/filepath"
	"strconv"
	"strings"
	"testing"

	"github.com/stretchr/testify/assert"
	"github.com/stretchr/testify/require"
)

func TestClientCommand(t *testing.T) {
	tests := []struct {
		name     string
		repoDir  string
		gitPath  string
		wantExe  string
		wantArgs []string
	}{
		{
			name:     "creates command",
			gitPath:  "path/to/git",
			wantExe:  "path/to/git",
			wantArgs: []string{"path/to/git", "ref-log"},
		},
		{
			name:     "adds repo directory configuration",
			repoDir:  "path/to/repo",
			gitPath:  "path/to/git",
			wantExe:  "path/to/git",
			wantArgs: []string{"path/to/git", "-C", "path/to/repo", "ref-log"},
		},
	}
	for _, tt := range tests {
		t.Run(tt.name, func(t *testing.T) {
			in, out, errOut := &bytes.Buffer{}, &bytes.Buffer{}, &bytes.Buffer{}
			client := Client{
				Stdin:   in,
				Stdout:  out,
				Stderr:  errOut,
				RepoDir: tt.repoDir,
				GitPath: tt.gitPath,
			}
			cmd, err := client.Command(context.Background(), "ref-log")
			assert.NoError(t, err)
			assert.Equal(t, tt.wantExe, cmd.Path)
			assert.Equal(t, tt.wantArgs, cmd.Args)
			assert.Equal(t, in, cmd.Stdin)
			assert.Equal(t, out, cmd.Stdout)
			assert.Equal(t, errOut, cmd.Stderr)
		})
	}
}

func TestClientAuthenticatedCommand(t *testing.T) {
	tests := []struct {
		name     string
		path     string
		pattern  CredentialPattern
		wantArgs []string
		wantErr  error
	}{
		{
			name:     "when credential pattern allows for anything, credential helper matches everything",
			path:     "path/to/gh",
			pattern:  AllMatchingCredentialsPattern,
			wantArgs: []string{"path/to/git", "-c", "credential.helper=", "-c", `credential.helper=!"path/to/gh" auth git-credential`, "fetch"},
		},
		{
			name:     "when credential pattern is set, credential helper only matches that pattern",
			path:     "path/to/gh",
			pattern:  CredentialPattern{pattern: "https://github.com"},
			wantArgs: []string{"path/to/git", "-c", "credential.https://github.com.helper=", "-c", `credential.https://github.com.helper=!"path/to/gh" auth git-credential`, "fetch"},
		},
		{
			name:     "fallback when GhPath is not set",
			pattern:  AllMatchingCredentialsPattern,
			wantArgs: []string{"path/to/git", "-c", "credential.helper=", "-c", `credential.helper=!"gh" auth git-credential`, "fetch"},
		},
		{
			name:    "errors when attempting to use an empty pattern that isn't marked all matching",
			pattern: CredentialPattern{allMatching: false, pattern: ""},
			wantErr: fmt.Errorf("empty credential pattern is not allowed unless provided explicitly"),
		},
	}
	for _, tt := range tests {
		t.Run(tt.name, func(t *testing.T) {
			client := Client{
				GhPath:  tt.path,
				GitPath: "path/to/git",
			}
			cmd, err := client.AuthenticatedCommand(context.Background(), tt.pattern, "fetch")
			if tt.wantErr != nil {
				require.Equal(t, tt.wantErr, err)
				return
			}
			require.Equal(t, tt.wantArgs, cmd.Args)
		})
	}
}

func TestClientRemotes(t *testing.T) {
	tempDir := t.TempDir()
	initRepo(t, tempDir)
	gitDir := filepath.Join(tempDir, ".git")
	remoteFile := filepath.Join(gitDir, "config")
	remotes := `
[remote "origin"]
	url = git@example.com:monalisa/origin.git
[remote "test"]
	url = git://github.com/hubot/test.git
	gh-resolved = other
[remote "upstream"]
	url = https://github.com/monalisa/upstream.git
	gh-resolved = base
[remote "github"]
	url = git@github.com:hubot/github.git
`
	f, err := os.OpenFile(remoteFile, os.O_APPEND|os.O_CREATE|os.O_WRONLY, 0755)
	assert.NoError(t, err)
	_, err = f.Write([]byte(remotes))
	assert.NoError(t, err)
	err = f.Close()
	assert.NoError(t, err)
	client := Client{
		RepoDir: tempDir,
	}
	rs, err := client.Remotes(context.Background())
	assert.NoError(t, err)
	assert.Equal(t, 4, len(rs))
	assert.Equal(t, "upstream", rs[0].Name)
	assert.Equal(t, "base", rs[0].Resolved)
	assert.Equal(t, "github", rs[1].Name)
	assert.Equal(t, "", rs[1].Resolved)
	assert.Equal(t, "origin", rs[2].Name)
	assert.Equal(t, "", rs[2].Resolved)
	assert.Equal(t, "test", rs[3].Name)
	assert.Equal(t, "other", rs[3].Resolved)
}

func TestClientRemotes_no_resolved_remote(t *testing.T) {
	tempDir := t.TempDir()
	initRepo(t, tempDir)
	gitDir := filepath.Join(tempDir, ".git")
	remoteFile := filepath.Join(gitDir, "config")
	remotes := `
[remote "origin"]
	url = git@example.com:monalisa/origin.git
[remote "test"]
	url = git://github.com/hubot/test.git
[remote "upstream"]
	url = https://github.com/monalisa/upstream.git
[remote "github"]
	url = git@github.com:hubot/github.git
`
	f, err := os.OpenFile(remoteFile, os.O_APPEND|os.O_CREATE|os.O_WRONLY, 0755)
	assert.NoError(t, err)
	_, err = f.Write([]byte(remotes))
	assert.NoError(t, err)
	err = f.Close()
	assert.NoError(t, err)
	client := Client{
		RepoDir: tempDir,
	}
	rs, err := client.Remotes(context.Background())
	assert.NoError(t, err)
	assert.Equal(t, 4, len(rs))
	assert.Equal(t, "upstream", rs[0].Name)
	assert.Equal(t, "github", rs[1].Name)
	assert.Equal(t, "origin", rs[2].Name)
	assert.Equal(t, "", rs[2].Resolved)
	assert.Equal(t, "test", rs[3].Name)
}

func TestParseRemotes(t *testing.T) {
	remoteList := []string{
		"mona\tgit@github.com:monalisa/myfork.git (fetch)",
		"origin\thttps://github.com/monalisa/octo-cat.git (fetch)",
		"origin\thttps://github.com/monalisa/octo-cat-push.git (push)",
		"upstream\thttps://example.com/nowhere.git (fetch)",
		"upstream\thttps://github.com/hubot/tools (push)",
		"zardoz\thttps://example.com/zed.git (push)",
		"koke\tgit://github.com/koke/grit.git (fetch)",
		"koke\tgit://github.com/koke/grit.git (push)",
	}

	r := parseRemotes(remoteList)
	assert.Equal(t, 5, len(r))

	assert.Equal(t, "mona", r[0].Name)
	assert.Equal(t, "ssh://git@github.com/monalisa/myfork.git", r[0].FetchURL.String())
	assert.Nil(t, r[0].PushURL)

	assert.Equal(t, "origin", r[1].Name)
	assert.Equal(t, "/monalisa/octo-cat.git", r[1].FetchURL.Path)
	assert.Equal(t, "/monalisa/octo-cat-push.git", r[1].PushURL.Path)

	assert.Equal(t, "upstream", r[2].Name)
	assert.Equal(t, "example.com", r[2].FetchURL.Host)
	assert.Equal(t, "github.com", r[2].PushURL.Host)

	assert.Equal(t, "zardoz", r[3].Name)
	assert.Nil(t, r[3].FetchURL)
	assert.Equal(t, "https://example.com/zed.git", r[3].PushURL.String())

	assert.Equal(t, "koke", r[4].Name)
	assert.Equal(t, "/koke/grit.git", r[4].FetchURL.Path)
	assert.Equal(t, "/koke/grit.git", r[4].PushURL.Path)
}

func TestClientUpdateRemoteURL(t *testing.T) {
	tests := []struct {
		name          string
		cmdExitStatus int
		cmdStdout     string
		cmdStderr     string
		wantCmdArgs   string
		wantErrorMsg  string
	}{
		{
			name:        "update remote url",
			wantCmdArgs: `path/to/git remote set-url test https://test.com`,
		},
		{
			name:          "git error",
			cmdExitStatus: 1,
			cmdStderr:     "git error message",
			wantCmdArgs:   `path/to/git remote set-url test https://test.com`,
			wantErrorMsg:  "failed to run git: git error message",
		},
	}
	for _, tt := range tests {
		t.Run(tt.name, func(t *testing.T) {
			cmd, cmdCtx := createCommandContext(t, tt.cmdExitStatus, tt.cmdStdout, tt.cmdStderr)
			client := Client{
				GitPath:        "path/to/git",
				commandContext: cmdCtx,
			}
			err := client.UpdateRemoteURL(context.Background(), "test", "https://test.com")
			assert.Equal(t, tt.wantCmdArgs, strings.Join(cmd.Args[3:], " "))
			if tt.wantErrorMsg == "" {
				assert.NoError(t, err)
			} else {
				assert.EqualError(t, err, tt.wantErrorMsg)
			}
		})
	}
}

func TestClientSetRemoteResolution(t *testing.T) {
	tests := []struct {
		name          string
		cmdExitStatus int
		cmdStdout     string
		cmdStderr     string
		wantCmdArgs   string
		wantErrorMsg  string
	}{
		{
			name:        "set remote resolution",
			wantCmdArgs: `path/to/git config --add remote.origin.gh-resolved base`,
		},
		{
			name:          "git error",
			cmdExitStatus: 1,
			cmdStderr:     "git error message",
			wantCmdArgs:   `path/to/git config --add remote.origin.gh-resolved base`,
			wantErrorMsg:  "failed to run git: git error message",
		},
	}
	for _, tt := range tests {
		t.Run(tt.name, func(t *testing.T) {
			cmd, cmdCtx := createCommandContext(t, tt.cmdExitStatus, tt.cmdStdout, tt.cmdStderr)
			client := Client{
				GitPath:        "path/to/git",
				commandContext: cmdCtx,
			}
			err := client.SetRemoteResolution(context.Background(), "origin", "base")
			assert.Equal(t, tt.wantCmdArgs, strings.Join(cmd.Args[3:], " "))
			if tt.wantErrorMsg == "" {
				assert.NoError(t, err)
			} else {
				assert.EqualError(t, err, tt.wantErrorMsg)
			}
		})
	}
}

func TestClientCurrentBranch(t *testing.T) {
	tests := []struct {
		name          string
		cmdExitStatus int
		cmdStdout     string
		cmdStderr     string
		wantCmdArgs   string
		wantErrorMsg  string
		wantBranch    string
	}{
		{
			name:        "branch name",
			cmdStdout:   "branch-name\n",
			wantCmdArgs: `path/to/git symbolic-ref --quiet HEAD`,
			wantBranch:  "branch-name",
		},
		{
			name:        "ref",
			cmdStdout:   "refs/heads/branch-name\n",
			wantCmdArgs: `path/to/git symbolic-ref --quiet HEAD`,
			wantBranch:  "branch-name",
		},
		{
			name:        "escaped ref",
			cmdStdout:   "refs/heads/branch\u00A0with\u00A0non\u00A0breaking\u00A0space\n",
			wantCmdArgs: `path/to/git symbolic-ref --quiet HEAD`,
			wantBranch:  "branch\u00A0with\u00A0non\u00A0breaking\u00A0space",
		},
		{
			name:          "detached head",
			cmdExitStatus: 1,
			wantCmdArgs:   `path/to/git symbolic-ref --quiet HEAD`,
			wantErrorMsg:  "failed to run git: not on any branch",
		},
	}
	for _, tt := range tests {
		t.Run(tt.name, func(t *testing.T) {
			cmd, cmdCtx := createCommandContext(t, tt.cmdExitStatus, tt.cmdStdout, tt.cmdStderr)
			client := Client{
				GitPath:        "path/to/git",
				commandContext: cmdCtx,
			}
			branch, err := client.CurrentBranch(context.Background())
			assert.Equal(t, tt.wantCmdArgs, strings.Join(cmd.Args[3:], " "))
			if tt.wantErrorMsg == "" {
				assert.NoError(t, err)
			} else {
				assert.EqualError(t, err, tt.wantErrorMsg)
			}
			assert.Equal(t, tt.wantBranch, branch)
		})
	}
}

func TestClientShowRefs(t *testing.T) {
	tests := []struct {
		name          string
		cmdExitStatus int
		cmdStdout     string
		cmdStderr     string
		wantCmdArgs   string
		wantRefs      []Ref
		wantErrorMsg  string
	}{
		{
			name:          "show refs with one valid ref and one invalid ref",
			cmdExitStatus: 128,
			cmdStdout:     "9ea76237a557015e73446d33268569a114c0649c refs/heads/valid",
			cmdStderr:     "fatal: 'refs/heads/invalid' - not a valid ref",
			wantCmdArgs:   `path/to/git show-ref --verify -- refs/heads/valid refs/heads/invalid`,
			wantRefs: []Ref{{
				Hash: "9ea76237a557015e73446d33268569a114c0649c",
				Name: "refs/heads/valid",
			}},
			wantErrorMsg: "failed to run git: fatal: 'refs/heads/invalid' - not a valid ref",
		},
	}
	for _, tt := range tests {
		t.Run(tt.name, func(t *testing.T) {
			cmd, cmdCtx := createCommandContext(t, tt.cmdExitStatus, tt.cmdStdout, tt.cmdStderr)
			client := Client{
				GitPath:        "path/to/git",
				commandContext: cmdCtx,
			}
			refs, err := client.ShowRefs(context.Background(), []string{"refs/heads/valid", "refs/heads/invalid"})
			assert.Equal(t, tt.wantCmdArgs, strings.Join(cmd.Args[3:], " "))
			assert.EqualError(t, err, tt.wantErrorMsg)
			assert.Equal(t, tt.wantRefs, refs)
		})
	}
}

func TestClientConfig(t *testing.T) {
	tests := []struct {
		name          string
		cmdExitStatus int
		cmdStdout     string
		cmdStderr     string
		wantCmdArgs   string
		wantOut       string
		wantErrorMsg  string
	}{
		{
			name:        "get config key",
			cmdStdout:   "test",
			wantCmdArgs: `path/to/git config credential.helper`,
			wantOut:     "test",
		},
		{
			name:          "get unknown config key",
			cmdExitStatus: 1,
			cmdStderr:     "git error message",
			wantCmdArgs:   `path/to/git config credential.helper`,
			wantErrorMsg:  "failed to run git: unknown config key credential.helper",
		},
		{
			name:          "git error",
			cmdExitStatus: 2,
			cmdStderr:     "git error message",
			wantCmdArgs:   `path/to/git config credential.helper`,
			wantErrorMsg:  "failed to run git: git error message",
		},
	}
	for _, tt := range tests {
		t.Run(tt.name, func(t *testing.T) {
			cmd, cmdCtx := createCommandContext(t, tt.cmdExitStatus, tt.cmdStdout, tt.cmdStderr)
			client := Client{
				GitPath:        "path/to/git",
				commandContext: cmdCtx,
			}
			out, err := client.Config(context.Background(), "credential.helper")
			assert.Equal(t, tt.wantCmdArgs, strings.Join(cmd.Args[3:], " "))
			if tt.wantErrorMsg == "" {
				assert.NoError(t, err)
			} else {
				assert.EqualError(t, err, tt.wantErrorMsg)
			}
			assert.Equal(t, tt.wantOut, out)
		})
	}
}

func TestClientUncommittedChangeCount(t *testing.T) {
	tests := []struct {
		name            string
		cmdExitStatus   int
		cmdStdout       string
		cmdStderr       string
		wantCmdArgs     string
		wantChangeCount int
	}{
		{
			name:            "no changes",
			wantCmdArgs:     `path/to/git status --porcelain`,
			wantChangeCount: 0,
		},
		{
			name:            "one change",
			cmdStdout:       " M poem.txt",
			wantCmdArgs:     `path/to/git status --porcelain`,
			wantChangeCount: 1,
		},
		{
			name:            "untracked file",
			cmdStdout:       " M poem.txt\n?? new.txt",
			wantCmdArgs:     `path/to/git status --porcelain`,
			wantChangeCount: 2,
		},
	}
	for _, tt := range tests {
		t.Run(tt.name, func(t *testing.T) {
			cmd, cmdCtx := createCommandContext(t, tt.cmdExitStatus, tt.cmdStdout, tt.cmdStderr)
			client := Client{
				GitPath:        "path/to/git",
				commandContext: cmdCtx,
			}
			ucc, err := client.UncommittedChangeCount(context.Background())
			assert.Equal(t, tt.wantCmdArgs, strings.Join(cmd.Args[3:], " "))
			assert.NoError(t, err)
			assert.Equal(t, tt.wantChangeCount, ucc)
		})
	}
}

type stubbedCommit struct {
	Sha   string
	Title string
	Body  string
}

type stubbedCommitsCommandData struct {
	ExitStatus int

	ErrMsg string

	Commits []stubbedCommit
}

func TestClientCommits(t *testing.T) {
	tests := []struct {
		name         string
		testData     stubbedCommitsCommandData
		wantCmdArgs  string
		wantCommits  []*Commit
		wantErrorMsg string
	}{
		{
			name: "single commit no body",
			testData: stubbedCommitsCommandData{
				Commits: []stubbedCommit{
					{
						Sha:   "6a6872b918c601a0e730710ad8473938a7516d30",
						Title: "testing testability test",
						Body:  "",
					},
				},
			},
			wantCmdArgs: `path/to/git -c log.ShowSignature=false log --pretty=format:%H%x00%s%x00%b%x00 --cherry SHA1...SHA2`,
			wantCommits: []*Commit{{
				Sha:   "6a6872b918c601a0e730710ad8473938a7516d30",
				Title: "testing testability test",
			}},
		},
		{
			name: "single commit with body",
			testData: stubbedCommitsCommandData{
				Commits: []stubbedCommit{
					{
						Sha:   "6a6872b918c601a0e730710ad8473938a7516d30",
						Title: "testing testability test",
						Body:  "This is the body",
					},
				},
			},
			wantCmdArgs: `path/to/git -c log.ShowSignature=false log --pretty=format:%H%x00%s%x00%b%x00 --cherry SHA1...SHA2`,
			wantCommits: []*Commit{{
				Sha:   "6a6872b918c601a0e730710ad8473938a7516d30",
				Title: "testing testability test",
				Body:  "This is the body",
			}},
		},
		{
			name: "multiple commits with bodies",
			testData: stubbedCommitsCommandData{
				Commits: []stubbedCommit{
					{
						Sha:   "6a6872b918c601a0e730710ad8473938a7516d30",
						Title: "testing testability test",
						Body:  "This is the body",
					},
					{
						Sha:   "7a6872b918c601a0e730710ad8473938a7516d31",
						Title: "testing testability test 2",
						Body:  "This is the body 2",
					},
				},
			},
			wantCmdArgs: `path/to/git -c log.ShowSignature=false log --pretty=format:%H%x00%s%x00%b%x00 --cherry SHA1...SHA2`,
			wantCommits: []*Commit{
				{
					Sha:   "6a6872b918c601a0e730710ad8473938a7516d30",
					Title: "testing testability test",
					Body:  "This is the body",
				},
				{
					Sha:   "7a6872b918c601a0e730710ad8473938a7516d31",
					Title: "testing testability test 2",
					Body:  "This is the body 2",
				},
			},
		},
		{
			name: "multiple commits mixed bodies",
			testData: stubbedCommitsCommandData{
				Commits: []stubbedCommit{
					{
						Sha:   "6a6872b918c601a0e730710ad8473938a7516d30",
						Title: "testing testability test",
					},
					{
						Sha:   "7a6872b918c601a0e730710ad8473938a7516d31",
						Title: "testing testability test 2",
						Body:  "This is the body 2",
					},
				},
			},
			wantCmdArgs: `path/to/git -c log.ShowSignature=false log --pretty=format:%H%x00%s%x00%b%x00 --cherry SHA1...SHA2`,
			wantCommits: []*Commit{
				{
					Sha:   "6a6872b918c601a0e730710ad8473938a7516d30",
					Title: "testing testability test",
				},
				{
					Sha:   "7a6872b918c601a0e730710ad8473938a7516d31",
					Title: "testing testability test 2",
					Body:  "This is the body 2",
				},
			},
		},
		{
			name: "multiple commits newlines in bodies",
			testData: stubbedCommitsCommandData{
				Commits: []stubbedCommit{
					{
						Sha:   "6a6872b918c601a0e730710ad8473938a7516d30",
						Title: "testing testability test",
						Body:  "This is the body\nwith a newline",
					},
					{
						Sha:   "7a6872b918c601a0e730710ad8473938a7516d31",
						Title: "testing testability test 2",
						Body:  "This is the body 2",
					},
				},
			},
			wantCmdArgs: `path/to/git -c log.ShowSignature=false log --pretty=format:%H%x00%s%x00%b%x00 --cherry SHA1...SHA2`,
			wantCommits: []*Commit{
				{
					Sha:   "6a6872b918c601a0e730710ad8473938a7516d30",
					Title: "testing testability test",
					Body:  "This is the body\nwith a newline",
				},
				{
					Sha:   "7a6872b918c601a0e730710ad8473938a7516d31",
					Title: "testing testability test 2",
					Body:  "This is the body 2",
				},
			},
		},
		{
			name: "no commits between SHAs",
			testData: stubbedCommitsCommandData{
				Commits: []stubbedCommit{},
			},
			wantCmdArgs:  `path/to/git -c log.ShowSignature=false log --pretty=format:%H%x00%s%x00%b%x00 --cherry SHA1...SHA2`,
			wantErrorMsg: "could not find any commits between SHA1 and SHA2",
		},
		{
			name: "git error",
			testData: stubbedCommitsCommandData{
				ErrMsg:     "git error message",
				ExitStatus: 1,
			},
			wantCmdArgs:  `path/to/git -c log.ShowSignature=false log --pretty=format:%H%x00%s%x00%b%x00 --cherry SHA1...SHA2`,
			wantErrorMsg: "failed to run git: git error message",
		},
	}
	for _, tt := range tests {
		t.Run(tt.name, func(t *testing.T) {
			cmd, cmdCtx := createCommitsCommandContext(t, tt.testData)
			client := Client{
				GitPath:        "path/to/git",
				commandContext: cmdCtx,
			}
			commits, err := client.Commits(context.Background(), "SHA1", "SHA2")
			require.Equal(t, tt.wantCmdArgs, strings.Join(cmd.Args[3:], " "))
			if tt.wantErrorMsg != "" {
				require.EqualError(t, err, tt.wantErrorMsg)
			} else {
				require.NoError(t, err)
			}
			require.Equal(t, tt.wantCommits, commits)
		})
	}
}

func TestCommitsHelperProcess(t *testing.T) {
	if os.Getenv("GH_WANT_HELPER_PROCESS") != "1" {
		return
	}

	var td stubbedCommitsCommandData
	_ = json.Unmarshal([]byte(os.Getenv("GH_COMMITS_TEST_DATA")), &td)

	if td.ErrMsg != "" {
		fmt.Fprint(os.Stderr, td.ErrMsg)
	} else {
		var sb strings.Builder
		for _, commit := range td.Commits {
			sb.WriteString(commit.Sha)
			sb.WriteString("\u0000")
			sb.WriteString(commit.Title)
			sb.WriteString("\u0000")
			sb.WriteString(commit.Body)
			sb.WriteString("\u0000")
			sb.WriteString("\n")
		}
		fmt.Fprint(os.Stdout, sb.String())
	}

	os.Exit(td.ExitStatus)
}

func createCommitsCommandContext(t *testing.T, testData stubbedCommitsCommandData) (*exec.Cmd, commandCtx) {
	t.Helper()

	b, err := json.Marshal(testData)
	require.NoError(t, err)

	cmd := exec.CommandContext(context.Background(), os.Args[0], "-test.run=TestCommitsHelperProcess", "--")
	cmd.Env = []string{
		"GH_WANT_HELPER_PROCESS=1",
		"GH_COMMITS_TEST_DATA=" + string(b),
	}
	return cmd, func(ctx context.Context, exe string, args ...string) *exec.Cmd {
		cmd.Args = append(cmd.Args, exe)
		cmd.Args = append(cmd.Args, args...)
		return cmd
	}
}

func TestClientLastCommit(t *testing.T) {
	client := Client{
		RepoDir: "./fixtures/simple.git",
	}
	c, err := client.LastCommit(context.Background())
	assert.NoError(t, err)
	assert.Equal(t, "6f1a2405cace1633d89a79c74c65f22fe78f9659", c.Sha)
	assert.Equal(t, "Second commit", c.Title)
}

func TestClientCommitBody(t *testing.T) {
	client := Client{
		RepoDir: "./fixtures/simple.git",
	}
	body, err := client.CommitBody(context.Background(), "6f1a2405cace1633d89a79c74c65f22fe78f9659")
	assert.NoError(t, err)
	assert.Equal(t, "I'm starting to get the hang of things\n", body)
}

func TestClientReadBranchConfig(t *testing.T) {
	type cmdTest struct {
		exitStatus int
		stdOut     string
		stdErr     string
		wantArgs   string
	}
	tests := []struct {
		name             string
<<<<<<< HEAD
		cmds             []cmdTest
=======
		cmdExitStatus    int
		cmdStdout        string
		cmdStderr        string
		branch           string
>>>>>>> 6fe21d8f
		wantBranchConfig BranchConfig
		wantError        *GitError
	}{
		{
<<<<<<< HEAD
			name: "read branch config, central",
			cmds: []cmdTest{
				{
					stdOut:   "branch.trunk.remote origin\nbranch.trunk.merge refs/heads/trunk\nbranch.trunk.gh-merge-base trunk",
					wantArgs: `path/to/git config --get-regexp ^branch\.trunk\.(remote|merge|pushremote|gh-merge-base)$`,
				},
				{
					wantArgs: `path/to/git config remote.pushDefault`,
				},
				{
					stdOut:   "origin/trunk",
					wantArgs: `path/to/git rev-parse --verify --quiet --abbrev-ref trunk@{push}`,
				},
			},
			wantBranchConfig: BranchConfig{RemoteName: "origin", MergeRef: "refs/heads/trunk", MergeBase: "trunk", PushRemoteName: "origin", Push: "origin/trunk"},
		},
		{
			name: "read branch config, central, push.default = upstream",
			cmds: []cmdTest{
				{
					stdOut:   "branch.trunk.remote origin\nbranch.trunk.merge refs/heads/trunk-remote",
					wantArgs: `path/to/git config --get-regexp ^branch\.trunk\.(remote|merge|pushremote|gh-merge-base)$`,
				},
				{
					wantArgs: `path/to/git config remote.pushDefault`,
				},
				{
					stdOut:   "origin/trunk-remote",
					wantArgs: `path/to/git rev-parse --verify --quiet --abbrev-ref trunk@{push}`,
				},
			},
			wantBranchConfig: BranchConfig{RemoteName: "origin", MergeRef: "refs/heads/trunk-remote", PushRemoteName: "origin", Push: "origin/trunk-remote"},
		},
		{
			name: "read branch config, central, push.default = current",
			cmds: []cmdTest{
				{
					stdOut:   "branch.trunk.remote origin\nbranch.trunk.merge refs/heads/main",
					wantArgs: `path/to/git config --get-regexp ^branch\.trunk\.(remote|merge|pushremote|gh-merge-base)$`,
				},
				{
					wantArgs: `path/to/git config remote.pushDefault`,
				},
				{
					stdOut:   "origin/trunk",
					wantArgs: `path/to/git rev-parse --verify --quiet --abbrev-ref trunk@{push}`,
				},
			},
			wantBranchConfig: BranchConfig{RemoteName: "origin", MergeRef: "refs/heads/main", PushRemoteName: "origin", Push: "origin/trunk"},
		},
		{
			name: "read branch config, central, push.default = current, target branch not pushed, no existing remote branch",
			cmds: []cmdTest{
				{
					stdOut:   "branch.trunk.remote .\nbranch.trunk.merge refs/heads/trunk-middle",
					wantArgs: `path/to/git config --get-regexp ^branch\.trunk\.(remote|merge|pushremote|gh-merge-base)$`,
				},
				{
					stdOut:   "origin",
					wantArgs: `path/to/git config remote.pushDefault`,
				},
				{
					exitStatus: 1,
					wantArgs:   `path/to/git rev-parse --verify --quiet --abbrev-ref trunk@{push}`,
				},
			},
			wantBranchConfig: BranchConfig{MergeRef: "refs/heads/trunk-middle", PushRemoteName: "origin"},
		},
		{
			name: "read branch config, triangular, push.default = current, has existing remote branch, branch.trunk.pushremote effective",
			cmds: []cmdTest{
				{
					stdOut:   "branch.trunk.remote upstream\nbranch.trunk.merge refs/heads/main\nbranch.trunk.pushremote origin",
					wantArgs: `path/to/git config --get-regexp ^branch\.trunk\.(remote|merge|pushremote|gh-merge-base)$`,
				},
				{
					stdOut:   "origin/trunk",
					wantArgs: `path/to/git rev-parse --verify --quiet --abbrev-ref trunk@{push}`,
				},
			},
			wantBranchConfig: BranchConfig{RemoteName: "upstream", MergeRef: "refs/heads/main", PushRemoteName: "origin", Push: "origin/trunk"},
		},
		{
			name: "read branch config, triangular, push.default = current, has existing remote branch, remote.pushDefault effective",
			cmds: []cmdTest{
				{
					stdOut:   "branch.trunk.remote upstream\nbranch.trunk.merge refs/heads/main",
					wantArgs: `path/to/git config --get-regexp ^branch\.trunk\.(remote|merge|pushremote|gh-merge-base)$`,
				},
				{
					stdOut:   "origin",
					wantArgs: `path/to/git config remote.pushDefault`,
				},
				{
					stdOut:   "origin/trunk",
					wantArgs: `path/to/git rev-parse --verify --quiet --abbrev-ref trunk@{push}`,
				},
			},
			wantBranchConfig: BranchConfig{RemoteName: "upstream", MergeRef: "refs/heads/main", PushRemoteName: "origin", Push: "origin/trunk"},
		},
		{
			name: "read branch config, triangular, push.default = current, no existing remote branch, branch.trunk.pushremote effective",
			cmds: []cmdTest{
				{
					stdOut:   "branch.trunk.remote upstream\nbranch.trunk.merge refs/heads/main\nbranch.trunk.pushremote origin",
					wantArgs: `path/to/git config --get-regexp ^branch\.trunk\.(remote|merge|pushremote|gh-merge-base)$`,
				},
				{
					exitStatus: 1,
					wantArgs:   `path/to/git rev-parse --verify --quiet --abbrev-ref trunk@{push}`,
				},
			},
			wantBranchConfig: BranchConfig{RemoteName: "upstream", MergeRef: "refs/heads/main", PushRemoteName: "origin"},
		},
		{
			name: "read branch config, triangular, push.default = current, no existing remote branch, remote.pushDefault effective",
			cmds: []cmdTest{
				{
					stdOut:   "branch.trunk.remote upstream\nbranch.trunk.merge refs/heads/main",
					wantArgs: `path/to/git config --get-regexp ^branch\.trunk\.(remote|merge|pushremote|gh-merge-base)$`,
				},
				{
					stdOut:   "origin",
					wantArgs: `path/to/git config remote.pushDefault`,
				},
				{
					exitStatus: 1,
					wantArgs:   `path/to/git rev-parse --verify --quiet --abbrev-ref trunk@{push}`,
				},
			},
			wantBranchConfig: BranchConfig{RemoteName: "upstream", MergeRef: "refs/heads/main", PushRemoteName: "origin"},
=======
			name:             "read branch config",
			cmdExitStatus:    0,
			cmdStdout:        "branch.trunk.remote origin\nbranch.trunk.merge refs/heads/trunk\nbranch.trunk.gh-merge-base trunk",
			branch:           "trunk",
			wantBranchConfig: BranchConfig{RemoteName: "origin", MergeRef: "refs/heads/trunk", MergeBase: "trunk"},
			wantError:        nil,
		},
		{
			name:             "git config runs successfully but returns no output (Exit Code 1)",
			cmdExitStatus:    1,
			cmdStdout:        "",
			cmdStderr:        "",
			branch:           "trunk",
			wantBranchConfig: BranchConfig{},
			wantError:        nil,
		},
		{
			name:             "output error (Exit Code > 1)",
			cmdExitStatus:    2,
			cmdStdout:        "",
			cmdStderr:        "git error message",
			branch:           "trunk",
			wantBranchConfig: BranchConfig{},
			wantError:        &GitError{},
>>>>>>> 6fe21d8f
		},
	}
	for _, tt := range tests {
		t.Run(tt.name, func(t *testing.T) {
			var cmds []*exec.Cmd
			var cmdCtxs []commandCtx
			for _, c := range tt.cmds {
				cmd, cmdCtx := createCommandContext(t, c.exitStatus, c.stdOut, c.stdErr)
				cmds = append(cmds, cmd)
				cmdCtxs = append(cmdCtxs, cmdCtx)

			}
			i := -1
			client := Client{
				GitPath: "path/to/git",
				commandContext: func(ctx context.Context, name string, args ...string) *exec.Cmd {
					i++
					cmdCtxs[i](ctx, name, args...)
					return cmds[i]
				},
			}
<<<<<<< HEAD
			branchConfig := client.ReadBranchConfig(context.Background(), "trunk")
			for i := 0; i < len(tt.cmds); i++ {
				assert.Equal(t, tt.cmds[i].wantArgs, strings.Join(cmds[i].Args[3:], " "))
			}
=======
			branchConfig, err := client.ReadBranchConfig(context.Background(), tt.branch)
			wantCmdArgs := fmt.Sprintf("path/to/git config --get-regexp ^branch\\.%s\\.(remote|merge|gh-merge-base)$", tt.branch)
			assert.Equal(t, wantCmdArgs, strings.Join(cmd.Args[3:], " "))
>>>>>>> 6fe21d8f
			assert.Equal(t, tt.wantBranchConfig, branchConfig)
			if tt.wantError != nil {
				assert.ErrorAs(t, err, &tt.wantError)
			} else {
				assert.NoError(t, err)
			}
		})
	}
}

func Test_parseBranchConfig(t *testing.T) {
	tests := []struct {
		name             string
		configLines      []string
		wantBranchConfig BranchConfig
	}{
		{
			name:        "remote branch",
			configLines: []string{"branch.trunk.remote origin"},
			wantBranchConfig: BranchConfig{
				RemoteName: "origin",
			},
		},
		{
			name:        "merge ref",
			configLines: []string{"branch.trunk.merge refs/heads/trunk"},
			wantBranchConfig: BranchConfig{
				MergeRef: "refs/heads/trunk",
			},
		},
		{
			name:        "merge base",
			configLines: []string{"branch.trunk.gh-merge-base gh-merge-base"},
			wantBranchConfig: BranchConfig{
				MergeBase: "gh-merge-base",
			},
		},
		{
			name: "remote, merge ref, and merge base all specified",
			configLines: []string{
				"branch.trunk.remote origin",
				"branch.trunk.merge refs/heads/trunk",
				"branch.trunk.gh-merge-base gh-merge-base",
			},
			wantBranchConfig: BranchConfig{
				RemoteName: "origin",
				MergeRef:   "refs/heads/trunk",
				MergeBase:  "gh-merge-base",
			},
		},
		{
			name: "remote URL",
			configLines: []string{
				"branch.Frederick888/main.remote git@github.com:Frederick888/playground.git",
				"branch.Frederick888/main.merge refs/heads/main",
			},
			wantBranchConfig: BranchConfig{
				MergeRef: "refs/heads/main",
				RemoteURL: &url.URL{
					Scheme: "ssh",
					User:   url.User("git"),
					Host:   "github.com",
					Path:   "/Frederick888/playground.git",
				},
			},
		},
	}
	for _, tt := range tests {
		t.Run(tt.name, func(t *testing.T) {
			branchConfig := parseBranchConfig(tt.configLines)
			assert.Equal(t, tt.wantBranchConfig.RemoteName, branchConfig.RemoteName)
			assert.Equal(t, tt.wantBranchConfig.MergeRef, branchConfig.MergeRef)
			assert.Equal(t, tt.wantBranchConfig.MergeBase, branchConfig.MergeBase)
			if tt.wantBranchConfig.RemoteURL != nil {
				assert.Equal(t, tt.wantBranchConfig.RemoteURL.String(), branchConfig.RemoteURL.String())
			}
		})
	}
}

func TestClientDeleteLocalTag(t *testing.T) {
	tests := []struct {
		name          string
		cmdExitStatus int
		cmdStdout     string
		cmdStderr     string
		wantCmdArgs   string
		wantErrorMsg  string
	}{
		{
			name:        "delete local tag",
			wantCmdArgs: `path/to/git tag -d v1.0`,
		},
		{
			name:          "git error",
			cmdExitStatus: 1,
			cmdStderr:     "git error message",
			wantCmdArgs:   `path/to/git tag -d v1.0`,
			wantErrorMsg:  "failed to run git: git error message",
		},
	}
	for _, tt := range tests {
		t.Run(tt.name, func(t *testing.T) {
			cmd, cmdCtx := createCommandContext(t, tt.cmdExitStatus, tt.cmdStdout, tt.cmdStderr)
			client := Client{
				GitPath:        "path/to/git",
				commandContext: cmdCtx,
			}
			err := client.DeleteLocalTag(context.Background(), "v1.0")
			assert.Equal(t, tt.wantCmdArgs, strings.Join(cmd.Args[3:], " "))
			if tt.wantErrorMsg == "" {
				assert.NoError(t, err)
			} else {
				assert.EqualError(t, err, tt.wantErrorMsg)
			}
		})
	}
}

func TestClientDeleteLocalBranch(t *testing.T) {
	tests := []struct {
		name          string
		cmdExitStatus int
		cmdStdout     string
		cmdStderr     string
		wantCmdArgs   string
		wantErrorMsg  string
	}{
		{
			name:        "delete local branch",
			wantCmdArgs: `path/to/git branch -D trunk`,
		},
		{
			name:          "git error",
			cmdExitStatus: 1,
			cmdStderr:     "git error message",
			wantCmdArgs:   `path/to/git branch -D trunk`,
			wantErrorMsg:  "failed to run git: git error message",
		},
	}
	for _, tt := range tests {
		t.Run(tt.name, func(t *testing.T) {
			cmd, cmdCtx := createCommandContext(t, tt.cmdExitStatus, tt.cmdStdout, tt.cmdStderr)
			client := Client{
				GitPath:        "path/to/git",
				commandContext: cmdCtx,
			}
			err := client.DeleteLocalBranch(context.Background(), "trunk")
			assert.Equal(t, tt.wantCmdArgs, strings.Join(cmd.Args[3:], " "))
			if tt.wantErrorMsg == "" {
				assert.NoError(t, err)
			} else {
				assert.EqualError(t, err, tt.wantErrorMsg)
			}
		})
	}
}

func TestClientHasLocalBranch(t *testing.T) {
	tests := []struct {
		name          string
		cmdExitStatus int
		cmdStdout     string
		cmdStderr     string
		wantCmdArgs   string
		wantOut       bool
	}{
		{
			name:        "has local branch",
			wantCmdArgs: `path/to/git rev-parse --verify refs/heads/trunk`,
			wantOut:     true,
		},
		{
			name:          "does not have local branch",
			cmdExitStatus: 1,
			wantCmdArgs:   `path/to/git rev-parse --verify refs/heads/trunk`,
			wantOut:       false,
		},
	}
	for _, tt := range tests {
		t.Run(tt.name, func(t *testing.T) {
			cmd, cmdCtx := createCommandContext(t, tt.cmdExitStatus, tt.cmdStdout, tt.cmdStderr)
			client := Client{
				GitPath:        "path/to/git",
				commandContext: cmdCtx,
			}
			out := client.HasLocalBranch(context.Background(), "trunk")
			assert.Equal(t, tt.wantCmdArgs, strings.Join(cmd.Args[3:], " "))
			assert.Equal(t, out, tt.wantOut)
		})
	}
}

func TestClientCheckoutBranch(t *testing.T) {
	tests := []struct {
		name          string
		cmdExitStatus int
		cmdStdout     string
		cmdStderr     string
		wantCmdArgs   string
		wantErrorMsg  string
	}{
		{
			name:        "checkout branch",
			wantCmdArgs: `path/to/git checkout trunk`,
		},
		{
			name:          "git error",
			cmdExitStatus: 1,
			cmdStderr:     "git error message",
			wantCmdArgs:   `path/to/git checkout trunk`,
			wantErrorMsg:  "failed to run git: git error message",
		},
	}
	for _, tt := range tests {
		t.Run(tt.name, func(t *testing.T) {
			cmd, cmdCtx := createCommandContext(t, tt.cmdExitStatus, tt.cmdStdout, tt.cmdStderr)
			client := Client{
				GitPath:        "path/to/git",
				commandContext: cmdCtx,
			}
			err := client.CheckoutBranch(context.Background(), "trunk")
			assert.Equal(t, tt.wantCmdArgs, strings.Join(cmd.Args[3:], " "))
			if tt.wantErrorMsg == "" {
				assert.NoError(t, err)
			} else {
				assert.EqualError(t, err, tt.wantErrorMsg)
			}
		})
	}
}

func TestClientCheckoutNewBranch(t *testing.T) {
	tests := []struct {
		name          string
		cmdExitStatus int
		cmdStdout     string
		cmdStderr     string
		wantCmdArgs   string
		wantErrorMsg  string
	}{
		{
			name:        "checkout new branch",
			wantCmdArgs: `path/to/git checkout -b trunk --track origin/trunk`,
		},
		{
			name:          "git error",
			cmdExitStatus: 1,
			cmdStderr:     "git error message",
			wantCmdArgs:   `path/to/git checkout -b trunk --track origin/trunk`,
			wantErrorMsg:  "failed to run git: git error message",
		},
	}
	for _, tt := range tests {
		t.Run(tt.name, func(t *testing.T) {
			cmd, cmdCtx := createCommandContext(t, tt.cmdExitStatus, tt.cmdStdout, tt.cmdStderr)
			client := Client{
				GitPath:        "path/to/git",
				commandContext: cmdCtx,
			}
			err := client.CheckoutNewBranch(context.Background(), "origin", "trunk")
			assert.Equal(t, tt.wantCmdArgs, strings.Join(cmd.Args[3:], " "))
			if tt.wantErrorMsg == "" {
				assert.NoError(t, err)
			} else {
				assert.EqualError(t, err, tt.wantErrorMsg)
			}
		})
	}
}

func TestClientToplevelDir(t *testing.T) {
	tests := []struct {
		name          string
		cmdExitStatus int
		cmdStdout     string
		cmdStderr     string
		wantCmdArgs   string
		wantDir       string
		wantErrorMsg  string
	}{
		{
			name:        "top level dir",
			cmdStdout:   "/path/to/repo",
			wantCmdArgs: `path/to/git rev-parse --show-toplevel`,
			wantDir:     "/path/to/repo",
		},
		{
			name:          "git error",
			cmdExitStatus: 1,
			cmdStderr:     "git error message",
			wantCmdArgs:   `path/to/git rev-parse --show-toplevel`,
			wantErrorMsg:  "failed to run git: git error message",
		},
	}
	for _, tt := range tests {
		t.Run(tt.name, func(t *testing.T) {
			cmd, cmdCtx := createCommandContext(t, tt.cmdExitStatus, tt.cmdStdout, tt.cmdStderr)
			client := Client{
				GitPath:        "path/to/git",
				commandContext: cmdCtx,
			}
			dir, err := client.ToplevelDir(context.Background())
			assert.Equal(t, tt.wantCmdArgs, strings.Join(cmd.Args[3:], " "))
			if tt.wantErrorMsg == "" {
				assert.NoError(t, err)
			} else {
				assert.EqualError(t, err, tt.wantErrorMsg)
			}
			assert.Equal(t, tt.wantDir, dir)
		})
	}
}

func TestClientGitDir(t *testing.T) {
	tests := []struct {
		name          string
		cmdExitStatus int
		cmdStdout     string
		cmdStderr     string
		wantCmdArgs   string
		wantDir       string
		wantErrorMsg  string
	}{
		{
			name:        "git dir",
			cmdStdout:   "/path/to/repo/.git",
			wantCmdArgs: `path/to/git rev-parse --git-dir`,
			wantDir:     "/path/to/repo/.git",
		},
		{
			name:          "git error",
			cmdExitStatus: 1,
			cmdStderr:     "git error message",
			wantCmdArgs:   `path/to/git rev-parse --git-dir`,
			wantErrorMsg:  "failed to run git: git error message",
		},
	}
	for _, tt := range tests {
		t.Run(tt.name, func(t *testing.T) {
			cmd, cmdCtx := createCommandContext(t, tt.cmdExitStatus, tt.cmdStdout, tt.cmdStderr)
			client := Client{
				GitPath:        "path/to/git",
				commandContext: cmdCtx,
			}
			dir, err := client.GitDir(context.Background())
			assert.Equal(t, tt.wantCmdArgs, strings.Join(cmd.Args[3:], " "))
			if tt.wantErrorMsg == "" {
				assert.NoError(t, err)
			} else {
				assert.EqualError(t, err, tt.wantErrorMsg)
			}
			assert.Equal(t, tt.wantDir, dir)
		})
	}
}

func TestClientPathFromRoot(t *testing.T) {
	tests := []struct {
		name          string
		cmdExitStatus int
		cmdStdout     string
		cmdStderr     string
		wantCmdArgs   string
		wantErrorMsg  string
		wantDir       string
	}{
		{
			name:        "current path from root",
			cmdStdout:   "some/path/",
			wantCmdArgs: `path/to/git rev-parse --show-prefix`,
			wantDir:     "some/path",
		},
		{
			name:          "git error",
			cmdExitStatus: 1,
			cmdStderr:     "git error message",
			wantCmdArgs:   `path/to/git rev-parse --show-prefix`,
			wantDir:       "",
		},
	}
	for _, tt := range tests {
		t.Run(tt.name, func(t *testing.T) {
			cmd, cmdCtx := createCommandContext(t, tt.cmdExitStatus, tt.cmdStdout, tt.cmdStderr)
			client := Client{
				GitPath:        "path/to/git",
				commandContext: cmdCtx,
			}
			dir := client.PathFromRoot(context.Background())
			assert.Equal(t, tt.wantCmdArgs, strings.Join(cmd.Args[3:], " "))
			assert.Equal(t, tt.wantDir, dir)
		})
	}
}

func TestClientUnsetRemoteResolution(t *testing.T) {
	tests := []struct {
		name          string
		cmdExitStatus int
		cmdStdout     string
		cmdStderr     string
		wantCmdArgs   string
		wantErrorMsg  string
	}{
		{
			name:        "unset remote resolution",
			wantCmdArgs: `path/to/git config --unset remote.origin.gh-resolved`,
		},
		{
			name:          "git error",
			cmdExitStatus: 1,
			cmdStderr:     "git error message",
			wantCmdArgs:   `path/to/git config --unset remote.origin.gh-resolved`,
			wantErrorMsg:  "failed to run git: git error message",
		},
	}
	for _, tt := range tests {
		t.Run(tt.name, func(t *testing.T) {
			cmd, cmdCtx := createCommandContext(t, tt.cmdExitStatus, tt.cmdStdout, tt.cmdStderr)
			client := Client{
				GitPath:        "path/to/git",
				commandContext: cmdCtx,
			}
			err := client.UnsetRemoteResolution(context.Background(), "origin")
			assert.Equal(t, tt.wantCmdArgs, strings.Join(cmd.Args[3:], " "))
			if tt.wantErrorMsg == "" {
				assert.NoError(t, err)
			} else {
				assert.EqualError(t, err, tt.wantErrorMsg)
			}
		})
	}
}

func TestClientSetRemoteBranches(t *testing.T) {
	tests := []struct {
		name          string
		cmdExitStatus int
		cmdStdout     string
		cmdStderr     string
		wantCmdArgs   string
		wantErrorMsg  string
	}{
		{
			name:        "set remote branches",
			wantCmdArgs: `path/to/git remote set-branches origin trunk`,
		},
		{
			name:          "git error",
			cmdExitStatus: 1,
			cmdStderr:     "git error message",
			wantCmdArgs:   `path/to/git remote set-branches origin trunk`,
			wantErrorMsg:  "failed to run git: git error message",
		},
	}
	for _, tt := range tests {
		t.Run(tt.name, func(t *testing.T) {
			cmd, cmdCtx := createCommandContext(t, tt.cmdExitStatus, tt.cmdStdout, tt.cmdStderr)
			client := Client{
				GitPath:        "path/to/git",
				commandContext: cmdCtx,
			}
			err := client.SetRemoteBranches(context.Background(), "origin", "trunk")
			assert.Equal(t, tt.wantCmdArgs, strings.Join(cmd.Args[3:], " "))
			if tt.wantErrorMsg == "" {
				assert.NoError(t, err)
			} else {
				assert.EqualError(t, err, tt.wantErrorMsg)
			}
		})
	}
}

func TestClientFetch(t *testing.T) {
	tests := []struct {
		name         string
		mods         []CommandModifier
		commands     mockedCommands
		wantErrorMsg string
	}{
		{
			name: "fetch",
			commands: map[args]commandResult{
				`path/to/git -c credential.helper= -c credential.helper=!"gh" auth git-credential fetch origin trunk`: {
					ExitStatus: 0,
				},
			},
		},
		{
			name: "accepts command modifiers",
			mods: []CommandModifier{WithRepoDir("/path/to/repo")},
			commands: map[args]commandResult{
				`path/to/git -C /path/to/repo -c credential.helper= -c credential.helper=!"gh" auth git-credential fetch origin trunk`: {
					ExitStatus: 0,
				},
			},
		},
		{
			name: "git error on fetch",
			commands: map[args]commandResult{
				`path/to/git -c credential.helper= -c credential.helper=!"gh" auth git-credential fetch origin trunk`: {
					ExitStatus: 1,
					Stderr:     "fetch error message",
				},
			},
			wantErrorMsg: "failed to run git: fetch error message",
		},
	}

	for _, tt := range tests {
		t.Run(tt.name, func(t *testing.T) {
			cmdCtx := createMockedCommandContext(t, tt.commands)
			client := Client{
				GitPath:        "path/to/git",
				commandContext: cmdCtx,
			}
			err := client.Fetch(context.Background(), "origin", "trunk", tt.mods...)
			if tt.wantErrorMsg == "" {
				require.NoError(t, err)
			} else {
				require.EqualError(t, err, tt.wantErrorMsg)
			}
		})
	}
}

func TestClientPull(t *testing.T) {
	tests := []struct {
		name         string
		mods         []CommandModifier
		commands     mockedCommands
		wantErrorMsg string
	}{
		{
			name: "pull",
			commands: map[args]commandResult{
				`path/to/git -c credential.helper= -c credential.helper=!"gh" auth git-credential pull --ff-only origin trunk`: {
					ExitStatus: 0,
				},
			},
		},
		{
			name: "accepts command modifiers",
			mods: []CommandModifier{WithRepoDir("/path/to/repo")},
			commands: map[args]commandResult{
				`path/to/git -C /path/to/repo -c credential.helper= -c credential.helper=!"gh" auth git-credential pull --ff-only origin trunk`: {
					ExitStatus: 0,
				},
			},
		},
		{
			name: "git error on pull",
			commands: map[args]commandResult{
				`path/to/git -c credential.helper= -c credential.helper=!"gh" auth git-credential pull --ff-only origin trunk`: {
					ExitStatus: 1,
					Stderr:     "pull error message",
				},
			},
			wantErrorMsg: "failed to run git: pull error message",
		},
	}

	for _, tt := range tests {
		t.Run(tt.name, func(t *testing.T) {
			cmdCtx := createMockedCommandContext(t, tt.commands)
			client := Client{
				GitPath:        "path/to/git",
				commandContext: cmdCtx,
			}
			err := client.Pull(context.Background(), "origin", "trunk", tt.mods...)
			if tt.wantErrorMsg == "" {
				require.NoError(t, err)
			} else {
				require.EqualError(t, err, tt.wantErrorMsg)
			}
		})
	}
}

func TestClientPush(t *testing.T) {
	tests := []struct {
		name         string
		mods         []CommandModifier
		commands     mockedCommands
		wantErrorMsg string
	}{
		{
			name: "push",
			commands: map[args]commandResult{
				`path/to/git -c credential.helper= -c credential.helper=!"gh" auth git-credential push --set-upstream origin trunk`: {
					ExitStatus: 0,
				},
			},
		},
		{
			name: "accepts command modifiers",
			mods: []CommandModifier{WithRepoDir("/path/to/repo")},
			commands: map[args]commandResult{
				`path/to/git -C /path/to/repo -c credential.helper= -c credential.helper=!"gh" auth git-credential push --set-upstream origin trunk`: {
					ExitStatus: 0,
				},
			},
		},
		{
			name: "git error on push",
			commands: map[args]commandResult{
				`path/to/git -c credential.helper= -c credential.helper=!"gh" auth git-credential push --set-upstream origin trunk`: {
					ExitStatus: 1,
					Stderr:     "push error message",
				},
			},
			wantErrorMsg: "failed to run git: push error message",
		},
	}

	for _, tt := range tests {
		t.Run(tt.name, func(t *testing.T) {
			cmdCtx := createMockedCommandContext(t, tt.commands)
			client := Client{
				GitPath:        "path/to/git",
				commandContext: cmdCtx,
			}
			err := client.Push(context.Background(), "origin", "trunk", tt.mods...)
			if tt.wantErrorMsg == "" {
				require.NoError(t, err)
			} else {
				require.EqualError(t, err, tt.wantErrorMsg)
			}
		})
	}
}

func TestClientClone(t *testing.T) {
	tests := []struct {
		name          string
		args          []string
		mods          []CommandModifier
		cmdExitStatus int
		cmdStdout     string
		cmdStderr     string
		wantCmdArgs   string
		wantTarget    string
		wantErrorMsg  string
	}{
		{
			name:        "clone",
			args:        []string{},
			wantCmdArgs: `path/to/git -c credential.https://github.com.helper= -c credential.https://github.com.helper=!"gh" auth git-credential clone https://github.com/cli/cli`,
			wantTarget:  "cli",
		},
		{
			name:        "accepts command modifiers",
			args:        []string{},
			mods:        []CommandModifier{WithRepoDir("/path/to/repo")},
			wantCmdArgs: `path/to/git -C /path/to/repo -c credential.https://github.com.helper= -c credential.https://github.com.helper=!"gh" auth git-credential clone https://github.com/cli/cli`,
			wantTarget:  "cli",
		},
		{
			name:          "git error",
			args:          []string{},
			cmdExitStatus: 1,
			cmdStderr:     "git error message",
			wantCmdArgs:   `path/to/git -c credential.https://github.com.helper= -c credential.https://github.com.helper=!"gh" auth git-credential clone https://github.com/cli/cli`,
			wantErrorMsg:  "failed to run git: git error message",
		},
		{
			name:        "bare clone",
			args:        []string{"--bare"},
			wantCmdArgs: `path/to/git -c credential.https://github.com.helper= -c credential.https://github.com.helper=!"gh" auth git-credential clone --bare https://github.com/cli/cli`,
			wantTarget:  "cli.git",
		},
		{
			name:        "bare clone with explicit target",
			args:        []string{"cli-bare", "--bare"},
			wantCmdArgs: `path/to/git -c credential.https://github.com.helper= -c credential.https://github.com.helper=!"gh" auth git-credential clone --bare https://github.com/cli/cli cli-bare`,
			wantTarget:  "cli-bare",
		},
	}
	for _, tt := range tests {
		t.Run(tt.name, func(t *testing.T) {
			cmd, cmdCtx := createCommandContext(t, tt.cmdExitStatus, tt.cmdStdout, tt.cmdStderr)
			client := Client{
				GitPath:        "path/to/git",
				commandContext: cmdCtx,
			}
			target, err := client.Clone(context.Background(), "https://github.com/cli/cli", tt.args, tt.mods...)
			assert.Equal(t, tt.wantCmdArgs, strings.Join(cmd.Args[3:], " "))
			if tt.wantErrorMsg == "" {
				assert.NoError(t, err)
			} else {
				assert.EqualError(t, err, tt.wantErrorMsg)
			}
			assert.Equal(t, tt.wantTarget, target)
		})
	}
}

func TestParseCloneArgs(t *testing.T) {
	type wanted struct {
		args []string
		dir  string
	}
	tests := []struct {
		name string
		args []string
		want wanted
	}{
		{
			name: "args and target",
			args: []string{"target_directory", "-o", "upstream", "--depth", "1"},
			want: wanted{
				args: []string{"-o", "upstream", "--depth", "1"},
				dir:  "target_directory",
			},
		},
		{
			name: "only args",
			args: []string{"-o", "upstream", "--depth", "1"},
			want: wanted{
				args: []string{"-o", "upstream", "--depth", "1"},
				dir:  "",
			},
		},
		{
			name: "only target",
			args: []string{"target_directory"},
			want: wanted{
				args: []string{},
				dir:  "target_directory",
			},
		},
		{
			name: "no args",
			args: []string{},
			want: wanted{
				args: []string{},
				dir:  "",
			},
		},
	}
	for _, tt := range tests {
		t.Run(tt.name, func(t *testing.T) {
			args, dir := parseCloneArgs(tt.args)
			got := wanted{args: args, dir: dir}
			assert.Equal(t, got, tt.want)
		})
	}
}

func TestClientAddRemote(t *testing.T) {
	tests := []struct {
		title         string
		name          string
		url           string
		branches      []string
		dir           string
		cmdExitStatus int
		cmdStdout     string
		cmdStderr     string
		wantCmdArgs   string
		wantErrorMsg  string
	}{
		{
			title:       "fetch all",
			name:        "test",
			url:         "URL",
			dir:         "DIRECTORY",
			branches:    []string{},
			wantCmdArgs: `path/to/git -C DIRECTORY remote add test URL`,
		},
		{
			title:       "fetch specific branches only",
			name:        "test",
			url:         "URL",
			dir:         "DIRECTORY",
			branches:    []string{"trunk", "dev"},
			wantCmdArgs: `path/to/git -C DIRECTORY remote add -t trunk -t dev test URL`,
		},
	}
	for _, tt := range tests {
		t.Run(tt.title, func(t *testing.T) {
			cmd, cmdCtx := createCommandContext(t, tt.cmdExitStatus, tt.cmdStdout, tt.cmdStderr)
			client := Client{
				GitPath:        "path/to/git",
				RepoDir:        tt.dir,
				commandContext: cmdCtx,
			}
			_, err := client.AddRemote(context.Background(), tt.name, tt.url, tt.branches)
			assert.Equal(t, tt.wantCmdArgs, strings.Join(cmd.Args[3:], " "))
			assert.NoError(t, err)
		})
	}
}

func initRepo(t *testing.T, dir string) {
	errBuf := &bytes.Buffer{}
	inBuf := &bytes.Buffer{}
	outBuf := &bytes.Buffer{}
	client := Client{
		RepoDir: dir,
		Stderr:  errBuf,
		Stdin:   inBuf,
		Stdout:  outBuf,
	}
	cmd, err := client.Command(context.Background(), []string{"init", "--quiet"}...)
	assert.NoError(t, err)
	_, err = cmd.Output()
	assert.NoError(t, err)
}

type args string

type commandResult struct {
	ExitStatus int    `json:"exitStatus"`
	Stdout     string `json:"out"`
	Stderr     string `json:"err"`
}

type mockedCommands map[args]commandResult

// TestCommandMocking is an invoked test helper that emulates expected behavior for predefined shell commands, erroring when unexpected conditions are encountered.
func TestCommandMocking(t *testing.T) {
	if os.Getenv("GH_WANT_HELPER_PROCESS_RICH") != "1" {
		return
	}

	jsonVar, ok := os.LookupEnv("GH_HELPER_PROCESS_RICH_COMMANDS")
	if !ok {
		fmt.Fprint(os.Stderr, "missing GH_HELPER_PROCESS_RICH_COMMANDS")
		os.Exit(1)
	}

	var commands mockedCommands
	if err := json.Unmarshal([]byte(jsonVar), &commands); err != nil {
		fmt.Fprint(os.Stderr, "failed to unmarshal GH_HELPER_PROCESS_RICH_COMMANDS")
		os.Exit(1)
	}

	// The discarded args are those for the go test binary itself, e.g. `-test.run=TestHelperProcessRich`
	realArgs := os.Args[3:]

	commandResult, ok := commands[args(strings.Join(realArgs, " "))]
	if !ok {
		fmt.Fprintf(os.Stderr, "unexpected command: %s\n", strings.Join(realArgs, " "))
		os.Exit(1)
	}

	if commandResult.Stdout != "" {
		fmt.Fprint(os.Stdout, commandResult.Stdout)
	}

	if commandResult.Stderr != "" {
		fmt.Fprint(os.Stderr, commandResult.Stderr)
	}

	os.Exit(commandResult.ExitStatus)
}

func TestHelperProcess(t *testing.T) {
	if os.Getenv("GH_WANT_HELPER_PROCESS") != "1" {
		return
	}
	if err := func(args []string) error {
		fmt.Fprint(os.Stdout, os.Getenv("GH_HELPER_PROCESS_STDOUT"))
		exitStatus := os.Getenv("GH_HELPER_PROCESS_EXIT_STATUS")
		if exitStatus != "0" {
			return errors.New("error")
		}
		return nil
	}(os.Args[3:]); err != nil {
		fmt.Fprint(os.Stderr, os.Getenv("GH_HELPER_PROCESS_STDERR"))
		exitStatus := os.Getenv("GH_HELPER_PROCESS_EXIT_STATUS")
		i, err := strconv.Atoi(exitStatus)
		if err != nil {
			os.Exit(1)
		}
		os.Exit(i)
	}
	os.Exit(0)
}

func TestCredentialPatternFromGitURL(t *testing.T) {
	tests := []struct {
		name                  string
		gitURL                string
		wantErr               bool
		wantCredentialPattern CredentialPattern
	}{
		{
			name:   "Given a well formed gitURL, it returns the corresponding CredentialPattern",
			gitURL: "https://github.com/OWNER/REPO.git",
			wantCredentialPattern: CredentialPattern{
				pattern:     "https://github.com",
				allMatching: false,
			},
		},
		{
			name: "Given a malformed gitURL, it returns an error",
			// This pattern is copied from the tests in ParseURL
			// Unexpectedly, a non URL-like string did not error in ParseURL
			gitURL:  "ssh://git@[/tmp/git-repo",
			wantErr: true,
		},
	}
	for _, tt := range tests {
		t.Run(tt.name, func(t *testing.T) {
			credentialPattern, err := CredentialPatternFromGitURL(tt.gitURL)
			if tt.wantErr {
				assert.ErrorContains(t, err, "failed to parse remote URL")
			} else {
				assert.NoError(t, err)
				assert.Equal(t, tt.wantCredentialPattern, credentialPattern)
			}
		})
	}
}

func TestCredentialPatternFromHost(t *testing.T) {
	tests := []struct {
		name                  string
		host                  string
		wantCredentialPattern CredentialPattern
	}{
		{
			name: "Given a well formed host, it returns the corresponding CredentialPattern",
			host: "github.com",
			wantCredentialPattern: CredentialPattern{
				pattern:     "https://github.com",
				allMatching: false,
			},
		},
	}
	for _, tt := range tests {
		t.Run(tt.name, func(t *testing.T) {
			credentialPattern := CredentialPatternFromHost(tt.host)
			require.Equal(t, tt.wantCredentialPattern, credentialPattern)
		})
	}
}

func createCommandContext(t *testing.T, exitStatus int, stdout, stderr string) (*exec.Cmd, commandCtx) {
	cmd := exec.CommandContext(context.Background(), os.Args[0], "-test.run=TestHelperProcess", "--")
	cmd.Env = []string{
		"GH_WANT_HELPER_PROCESS=1",
		fmt.Sprintf("GH_HELPER_PROCESS_STDOUT=%s", stdout),
		fmt.Sprintf("GH_HELPER_PROCESS_STDERR=%s", stderr),
		fmt.Sprintf("GH_HELPER_PROCESS_EXIT_STATUS=%v", exitStatus),
	}
	return cmd, func(ctx context.Context, exe string, args ...string) *exec.Cmd {
		cmd.Args = append(cmd.Args, exe)
		cmd.Args = append(cmd.Args, args...)
		return cmd
	}
}

func createMockedCommandContext(t *testing.T, commands mockedCommands) commandCtx {
	marshaledCommands, err := json.Marshal(commands)
	require.NoError(t, err)

	// invokes helper within current test binary, emulating desired behavior
	return func(ctx context.Context, exe string, args ...string) *exec.Cmd {
		cmd := exec.CommandContext(context.Background(), os.Args[0], "-test.run=TestCommandMocking", "--")
		cmd.Env = []string{
			"GH_WANT_HELPER_PROCESS_RICH=1",
			fmt.Sprintf("GH_HELPER_PROCESS_RICH_COMMANDS=%s", string(marshaledCommands)),
		}

		cmd.Args = append(cmd.Args, exe)
		cmd.Args = append(cmd.Args, args...)
		return cmd
	}
}<|MERGE_RESOLUTION|>--- conflicted
+++ resolved
@@ -726,218 +726,307 @@
 }
 
 func TestClientReadBranchConfig(t *testing.T) {
-	type cmdTest struct {
-		exitStatus int
-		stdOut     string
-		stdErr     string
-		wantArgs   string
-	}
 	tests := []struct {
 		name             string
-<<<<<<< HEAD
-		cmds             []cmdTest
-=======
-		cmdExitStatus    int
-		cmdStdout        string
-		cmdStderr        string
+		cmds             mockedCommands
 		branch           string
->>>>>>> 6fe21d8f
 		wantBranchConfig BranchConfig
 		wantError        *GitError
 	}{
 		{
-<<<<<<< HEAD
-			name: "read branch config, central",
-			cmds: []cmdTest{
-				{
-					stdOut:   "branch.trunk.remote origin\nbranch.trunk.merge refs/heads/trunk\nbranch.trunk.gh-merge-base trunk",
-					wantArgs: `path/to/git config --get-regexp ^branch\.trunk\.(remote|merge|pushremote|gh-merge-base)$`,
-				},
-				{
-					wantArgs: `path/to/git config remote.pushDefault`,
-				},
-				{
-					stdOut:   "origin/trunk",
-					wantArgs: `path/to/git rev-parse --verify --quiet --abbrev-ref trunk@{push}`,
-				},
-			},
-			wantBranchConfig: BranchConfig{RemoteName: "origin", MergeRef: "refs/heads/trunk", MergeBase: "trunk", PushRemoteName: "origin", Push: "origin/trunk"},
-		},
-		{
-			name: "read branch config, central, push.default = upstream",
-			cmds: []cmdTest{
-				{
-					stdOut:   "branch.trunk.remote origin\nbranch.trunk.merge refs/heads/trunk-remote",
-					wantArgs: `path/to/git config --get-regexp ^branch\.trunk\.(remote|merge|pushremote|gh-merge-base)$`,
-				},
-				{
-					wantArgs: `path/to/git config remote.pushDefault`,
-				},
-				{
-					stdOut:   "origin/trunk-remote",
-					wantArgs: `path/to/git rev-parse --verify --quiet --abbrev-ref trunk@{push}`,
-				},
-			},
-			wantBranchConfig: BranchConfig{RemoteName: "origin", MergeRef: "refs/heads/trunk-remote", PushRemoteName: "origin", Push: "origin/trunk-remote"},
-		},
-		{
-			name: "read branch config, central, push.default = current",
-			cmds: []cmdTest{
-				{
-					stdOut:   "branch.trunk.remote origin\nbranch.trunk.merge refs/heads/main",
-					wantArgs: `path/to/git config --get-regexp ^branch\.trunk\.(remote|merge|pushremote|gh-merge-base)$`,
-				},
-				{
-					wantArgs: `path/to/git config remote.pushDefault`,
-				},
-				{
-					stdOut:   "origin/trunk",
-					wantArgs: `path/to/git rev-parse --verify --quiet --abbrev-ref trunk@{push}`,
-				},
-			},
-			wantBranchConfig: BranchConfig{RemoteName: "origin", MergeRef: "refs/heads/main", PushRemoteName: "origin", Push: "origin/trunk"},
-		},
-		{
-			name: "read branch config, central, push.default = current, target branch not pushed, no existing remote branch",
-			cmds: []cmdTest{
-				{
-					stdOut:   "branch.trunk.remote .\nbranch.trunk.merge refs/heads/trunk-middle",
-					wantArgs: `path/to/git config --get-regexp ^branch\.trunk\.(remote|merge|pushremote|gh-merge-base)$`,
-				},
-				{
-					stdOut:   "origin",
-					wantArgs: `path/to/git config remote.pushDefault`,
-				},
-				{
-					exitStatus: 1,
-					wantArgs:   `path/to/git rev-parse --verify --quiet --abbrev-ref trunk@{push}`,
-				},
-			},
-			wantBranchConfig: BranchConfig{MergeRef: "refs/heads/trunk-middle", PushRemoteName: "origin"},
-		},
-		{
-			name: "read branch config, triangular, push.default = current, has existing remote branch, branch.trunk.pushremote effective",
-			cmds: []cmdTest{
-				{
-					stdOut:   "branch.trunk.remote upstream\nbranch.trunk.merge refs/heads/main\nbranch.trunk.pushremote origin",
-					wantArgs: `path/to/git config --get-regexp ^branch\.trunk\.(remote|merge|pushremote|gh-merge-base)$`,
-				},
-				{
-					stdOut:   "origin/trunk",
-					wantArgs: `path/to/git rev-parse --verify --quiet --abbrev-ref trunk@{push}`,
-				},
-			},
-			wantBranchConfig: BranchConfig{RemoteName: "upstream", MergeRef: "refs/heads/main", PushRemoteName: "origin", Push: "origin/trunk"},
-		},
-		{
-			name: "read branch config, triangular, push.default = current, has existing remote branch, remote.pushDefault effective",
-			cmds: []cmdTest{
-				{
-					stdOut:   "branch.trunk.remote upstream\nbranch.trunk.merge refs/heads/main",
-					wantArgs: `path/to/git config --get-regexp ^branch\.trunk\.(remote|merge|pushremote|gh-merge-base)$`,
-				},
-				{
-					stdOut:   "origin",
-					wantArgs: `path/to/git config remote.pushDefault`,
-				},
-				{
-					stdOut:   "origin/trunk",
-					wantArgs: `path/to/git rev-parse --verify --quiet --abbrev-ref trunk@{push}`,
-				},
-			},
-			wantBranchConfig: BranchConfig{RemoteName: "upstream", MergeRef: "refs/heads/main", PushRemoteName: "origin", Push: "origin/trunk"},
-		},
-		{
-			name: "read branch config, triangular, push.default = current, no existing remote branch, branch.trunk.pushremote effective",
-			cmds: []cmdTest{
-				{
-					stdOut:   "branch.trunk.remote upstream\nbranch.trunk.merge refs/heads/main\nbranch.trunk.pushremote origin",
-					wantArgs: `path/to/git config --get-regexp ^branch\.trunk\.(remote|merge|pushremote|gh-merge-base)$`,
-				},
-				{
-					exitStatus: 1,
-					wantArgs:   `path/to/git rev-parse --verify --quiet --abbrev-ref trunk@{push}`,
-				},
-			},
-			wantBranchConfig: BranchConfig{RemoteName: "upstream", MergeRef: "refs/heads/main", PushRemoteName: "origin"},
-		},
-		{
-			name: "read branch config, triangular, push.default = current, no existing remote branch, remote.pushDefault effective",
-			cmds: []cmdTest{
-				{
-					stdOut:   "branch.trunk.remote upstream\nbranch.trunk.merge refs/heads/main",
-					wantArgs: `path/to/git config --get-regexp ^branch\.trunk\.(remote|merge|pushremote|gh-merge-base)$`,
-				},
-				{
-					stdOut:   "origin",
-					wantArgs: `path/to/git config remote.pushDefault`,
-				},
-				{
-					exitStatus: 1,
-					wantArgs:   `path/to/git rev-parse --verify --quiet --abbrev-ref trunk@{push}`,
-				},
-			},
-			wantBranchConfig: BranchConfig{RemoteName: "upstream", MergeRef: "refs/heads/main", PushRemoteName: "origin"},
-=======
-			name:             "read branch config",
-			cmdExitStatus:    0,
-			cmdStdout:        "branch.trunk.remote origin\nbranch.trunk.merge refs/heads/trunk\nbranch.trunk.gh-merge-base trunk",
-			branch:           "trunk",
-			wantBranchConfig: BranchConfig{RemoteName: "origin", MergeRef: "refs/heads/trunk", MergeBase: "trunk"},
-			wantError:        nil,
-		},
-		{
-			name:             "git config runs successfully but returns no output (Exit Code 1)",
-			cmdExitStatus:    1,
-			cmdStdout:        "",
-			cmdStderr:        "",
+			name: "when the git config has no (remote|merge|pushremote|gh-merge-base) keys, it should return an empty BranchConfig and no error",
+			cmds: mockedCommands{
+				`path/to/git config --get-regexp ^branch\.trunk\.(remote|merge|pushremote|gh-merge-base)$`: {
+					ExitStatus: 1,
+				},
+			},
 			branch:           "trunk",
 			wantBranchConfig: BranchConfig{},
 			wantError:        nil,
 		},
 		{
-			name:             "output error (Exit Code > 1)",
-			cmdExitStatus:    2,
-			cmdStdout:        "",
-			cmdStderr:        "git error message",
+			name: "when the git fails to read the config, it should return an empty BranchConfig and the error",
+			cmds: mockedCommands{
+				`path/to/git config --get-regexp ^branch\.trunk\.(remote|merge|pushremote|gh-merge-base)$`: {
+					ExitStatus: 2,
+					Stderr:     "git error",
+				},
+			},
 			branch:           "trunk",
 			wantBranchConfig: BranchConfig{},
-			wantError:        &GitError{},
->>>>>>> 6fe21d8f
-		},
-	}
-	for _, tt := range tests {
-		t.Run(tt.name, func(t *testing.T) {
-			var cmds []*exec.Cmd
-			var cmdCtxs []commandCtx
-			for _, c := range tt.cmds {
-				cmd, cmdCtx := createCommandContext(t, c.exitStatus, c.stdOut, c.stdErr)
-				cmds = append(cmds, cmd)
-				cmdCtxs = append(cmdCtxs, cmdCtx)
-
-			}
-			i := -1
-			client := Client{
-				GitPath: "path/to/git",
-				commandContext: func(ctx context.Context, name string, args ...string) *exec.Cmd {
-					i++
-					cmdCtxs[i](ctx, name, args...)
-					return cmds[i]
-				},
-			}
-<<<<<<< HEAD
-			branchConfig := client.ReadBranchConfig(context.Background(), "trunk")
-			for i := 0; i < len(tt.cmds); i++ {
-				assert.Equal(t, tt.cmds[i].wantArgs, strings.Join(cmds[i].Args[3:], " "))
-			}
-=======
+			wantError: &GitError{
+				ExitCode: 2,
+				Stderr:   "git error",
+			},
+		},
+		{
+			name: "when the git reads the config, pushDefault isn't set, and rev-parse succeeds, it should return the correct BranchConfig",
+			cmds: mockedCommands{
+				`path/to/git config --get-regexp ^branch\.trunk\.(remote|merge|pushremote|gh-merge-base)$`: {
+					Stdout: "branch.trunk.remote origin\n",
+				},
+				`path/to/git config remote.pushDefault`: {
+					ExitStatus: 1,
+				},
+				`path/to/git rev-parse --verify --quiet --abbrev-ref trunk@{push}`: {
+					Stdout: "origin/trunk",
+				},
+			},
+			branch: "trunk",
+			wantBranchConfig: BranchConfig{
+				RemoteName:     "origin",
+				PushRemoteName: "origin",
+				Push:           "origin/trunk",
+			},
+			wantError: nil,
+		},
+		{
+			name: "when the git reads the config, pushDefault is set, and rev-parse succeeds, it should return the correct BranchConfig",
+			cmds: mockedCommands{
+				`path/to/git config --get-regexp ^branch\.trunk\.(remote|merge|pushremote|gh-merge-base)$`: {
+					Stdout: "branch.trunk.remote origin\n",
+				},
+				`path/to/git config remote.pushDefault`: {
+					Stdout: "pushdefault",
+				},
+				`path/to/git rev-parse --verify --quiet --abbrev-ref trunk@{push}`: {
+					Stdout: "origin/trunk",
+				},
+			},
+			branch: "trunk",
+			wantBranchConfig: BranchConfig{
+				RemoteName:      "origin",
+				PushRemoteName:  "pushdefault",
+				Push:            "origin/trunk",
+				PushDefaultName: "pushdefault",
+			},
+			wantError: nil,
+		},
+		{
+			name: "when git reads the config, pushDefault is set, an the branch hasn't been pushed, it should return the correct BranchConfig",
+			cmds: mockedCommands{
+				`path/to/git config --get-regexp ^branch\.trunk\.(remote|merge|pushremote|gh-merge-base)$`: {
+					Stdout: "branch.trunk.remote origin\n",
+				},
+				`path/to/git config remote.pushDefault`: {
+					Stdout: "pushdefault",
+				},
+				`path/to/git rev-parse --verify --quiet --abbrev-ref trunk@{push}`: {
+					ExitStatus: 1,
+				},
+			},
+			branch: "trunk",
+			wantBranchConfig: BranchConfig{
+				RemoteName:      "origin",
+				PushRemoteName:  "pushdefault",
+				PushDefaultName: "pushdefault",
+			},
+			wantError: nil,
+		},
+		{
+			name: "when git reads the config, pushDefault is set, and rev-parse fails, it should return an empty BranchConfig and the error",
+			cmds: mockedCommands{
+				`path/to/git config --get-regexp ^branch\.trunk\.(remote|merge|pushremote|gh-merge-base)$`: {
+					Stdout: "branch.trunk.remote origin\n",
+				},
+				`path/to/git config remote.pushDefault`: {
+					Stdout: "pushdefault",
+				},
+				`path/to/git rev-parse --verify --quiet --abbrev-ref trunk@{push}`: {
+					ExitStatus: 2,
+					Stderr:     "rev-parse error",
+				},
+			},
+			branch:           "trunk",
+			wantBranchConfig: BranchConfig{},
+			wantError: &GitError{
+				ExitCode: 2,
+				Stderr:   "rev-parse error",
+			},
+		},
+		{
+			name: "when git reads the config but pushdefault fails, it should return and empty BranchConfig and the error",
+			cmds: mockedCommands{
+				`path/to/git config --get-regexp ^branch\.trunk\.(remote|merge|pushremote|gh-merge-base)$`: {
+					Stdout: "branch.trunk.remote origin\n",
+				},
+				`path/to/git config remote.pushDefault`: {
+					ExitStatus: 2,
+					Stderr:     "pushdefault error",
+				},
+			},
+			branch:           "trunk",
+			wantBranchConfig: BranchConfig{},
+			wantError: &GitError{
+				ExitCode: 2,
+				Stderr:   "pushdefault error",
+			},
+		},
+		{
+			name: "read branch config, central",
+			cmds: mockedCommands{
+				`path/to/git config --get-regexp ^branch\.trunk\.(remote|merge|pushremote|gh-merge-base)$`: {
+					Stdout: "branch.trunk.remote origin\nbranch.trunk.merge refs/heads/trunk\nbranch.trunk.gh-merge-base merge-base",
+				},
+				`path/to/git config remote.pushDefault`: {
+					ExitStatus: 1,
+				},
+				`path/to/git rev-parse --verify --quiet --abbrev-ref trunk@{push}`: {
+					Stdout: "origin/trunk",
+				},
+			},
+			branch: "trunk",
+			wantBranchConfig: BranchConfig{
+				RemoteName:     "origin",
+				MergeRef:       "refs/heads/trunk",
+				MergeBase:      "merge-base",
+				PushRemoteName: "origin",
+				Push:           "origin/trunk",
+			},
+			wantError: nil,
+		},
+		{
+			name: "read branch config, central, push.default = upstream",
+			cmds: mockedCommands{
+				`path/to/git config --get-regexp ^branch\.trunk\.(remote|merge|pushremote|gh-merge-base)$`: {
+					Stdout: "branch.trunk.remote origin\nbranch.trunk.merge refs/heads/trunk-remote",
+				},
+				`path/to/git config remote.pushDefault`: {
+					ExitStatus: 1,
+				},
+				`path/to/git rev-parse --verify --quiet --abbrev-ref trunk@{push}`: {
+					Stdout: "origin/trunk-remote",
+				},
+			},
+			branch: "trunk",
+			wantBranchConfig: BranchConfig{
+				RemoteName:     "origin",
+				MergeRef:       "refs/heads/trunk-remote",
+				PushRemoteName: "origin",
+				Push:           "origin/trunk-remote",
+			},
+		},
+		{
+			name: "read branch config, central, push.default = upstream, no existing remote branch",
+			cmds: mockedCommands{
+				`path/to/git config --get-regexp ^branch\.trunk\.(remote|merge|pushremote|gh-merge-base)$`: {
+					Stdout: "branch.trunk.remote origin\nbranch.trunk.merge refs/heads/main",
+				},
+				`path/to/git config remote.pushDefault`: {
+					ExitStatus: 1,
+				},
+				`path/to/git rev-parse --verify --quiet --abbrev-ref trunk@{push}`: {
+					Stdout: "origin/trunk",
+				},
+			},
+			branch: "trunk",
+			wantBranchConfig: BranchConfig{
+				RemoteName:     "origin",
+				MergeRef:       "refs/heads/main",
+				PushRemoteName: "origin",
+				Push:           "origin/trunk",
+			},
+		},
+		{
+			name: "read branch config, triangular, push.default = current, has existing remote branch, branch.trunk.pushremote effective",
+			cmds: mockedCommands{
+				`path/to/git config --get-regexp ^branch\.trunk\.(remote|merge|pushremote|gh-merge-base)$`: {
+					Stdout: "branch.trunk.remote upstream\nbranch.trunk.merge refs/heads/main\nbranch.trunk.pushremote origin",
+				},
+				`path/to/git config remote.pushDefault`: {
+					ExitStatus: 1,
+				},
+				`path/to/git rev-parse --verify --quiet --abbrev-ref trunk@{push}`: {
+					Stdout: "origin/trunk",
+				},
+			},
+			branch: "trunk",
+			wantBranchConfig: BranchConfig{
+				RemoteName:     "upstream",
+				MergeRef:       "refs/heads/main",
+				PushRemoteName: "origin",
+				Push:           "origin/trunk",
+			},
+		},
+		{
+			name: "read branch config, triangular, push.default = current, has existing remote branch, remote.pushDefault effective",
+			cmds: mockedCommands{
+				`path/to/git config --get-regexp ^branch\.trunk\.(remote|merge|pushremote|gh-merge-base)$`: {
+					Stdout: "branch.trunk.remote upstream\nbranch.trunk.merge refs/heads/main",
+				},
+				`path/to/git config remote.pushDefault`: {
+					Stdout: "origin",
+				},
+				`path/to/git rev-parse --verify --quiet --abbrev-ref trunk@{push}`: {
+					Stdout: "origin/trunk",
+				},
+			},
+			branch: "trunk",
+			wantBranchConfig: BranchConfig{
+				RemoteName:      "upstream",
+				MergeRef:        "refs/heads/main",
+				PushRemoteName:  "origin",
+				Push:            "origin/trunk",
+				PushDefaultName: "origin",
+			},
+		},
+		{
+			name: "read branch config, triangular, push.default = current, no existing remote branch, branch.trunk.pushremote effective",
+			cmds: mockedCommands{
+				`path/to/git config --get-regexp ^branch\.trunk\.(remote|merge|pushremote|gh-merge-base)$`: {
+					Stdout: "branch.trunk.remote upstream\nbranch.trunk.merge refs/heads/main\nbranch.trunk.pushremote origin",
+				},
+				`path/to/git config remote.pushDefault`: {
+					Stdout: "current",
+				},
+				`path/to/git rev-parse --verify --quiet --abbrev-ref trunk@{push}`: {
+					ExitStatus: 1,
+				},
+			},
+			branch: "trunk",
+			wantBranchConfig: BranchConfig{
+				RemoteName:      "upstream",
+				MergeRef:        "refs/heads/main",
+				PushRemoteName:  "origin",
+				PushDefaultName: "current",
+			},
+		},
+		{
+			name: "read branch config, triangular, push.default = current, no existing remote branch, remote.pushDefault effective",
+			cmds: mockedCommands{
+				`path/to/git config --get-regexp ^branch\.trunk\.(remote|merge|pushremote|gh-merge-base)$`: {
+					Stdout: "branch.trunk.remote upstream\nbranch.trunk.merge refs/heads/main",
+				},
+				`path/to/git config remote.pushDefault`: {
+					Stdout: "origin",
+				},
+				`path/to/git rev-parse --verify --quiet --abbrev-ref trunk@{push}`: {
+					ExitStatus: 1,
+				},
+			},
+			branch: "trunk",
+			wantBranchConfig: BranchConfig{
+				RemoteName:      "upstream",
+				MergeRef:        "refs/heads/main",
+				PushRemoteName:  "origin",
+				PushDefaultName: "origin",
+			},
+		},
+	}
+	for _, tt := range tests {
+		t.Run(tt.name, func(t *testing.T) {
+			cmdCtx := createMockedCommandContext(t, tt.cmds)
+			client := Client{
+				GitPath:        "path/to/git",
+				commandContext: cmdCtx,
+			}
 			branchConfig, err := client.ReadBranchConfig(context.Background(), tt.branch)
-			wantCmdArgs := fmt.Sprintf("path/to/git config --get-regexp ^branch\\.%s\\.(remote|merge|gh-merge-base)$", tt.branch)
-			assert.Equal(t, wantCmdArgs, strings.Join(cmd.Args[3:], " "))
->>>>>>> 6fe21d8f
 			assert.Equal(t, tt.wantBranchConfig, branchConfig)
 			if tt.wantError != nil {
-				assert.ErrorAs(t, err, &tt.wantError)
+				var gitError *GitError
+				require.ErrorAs(t, err, &gitError)
+				assert.Equal(t, tt.wantError.ExitCode, gitError.ExitCode)
+				assert.Equal(t, tt.wantError.Stderr, gitError.Stderr)
 			} else {
 				assert.NoError(t, err)
 			}
@@ -949,13 +1038,16 @@
 	tests := []struct {
 		name             string
 		configLines      []string
+		pushDefault      string
+		revParse         string
 		wantBranchConfig BranchConfig
 	}{
 		{
 			name:        "remote branch",
 			configLines: []string{"branch.trunk.remote origin"},
 			wantBranchConfig: BranchConfig{
-				RemoteName: "origin",
+				RemoteName:     "origin",
+				PushRemoteName: "origin",
 			},
 		},
 		{
@@ -973,44 +1065,149 @@
 			},
 		},
 		{
-			name: "remote, merge ref, and merge base all specified",
+			name:        "push remote",
+			configLines: []string{"branch.trunk.pushremote pushremote"},
+			wantBranchConfig: BranchConfig{
+				PushRemoteName: "pushremote",
+			},
+		},
+		{
+			name:        "rev parse specified",
+			configLines: []string{},
+			revParse:    "origin/trunk",
+			wantBranchConfig: BranchConfig{
+				Push: "origin/trunk",
+			},
+		},
+		{
+			name:        "push default specified",
+			configLines: []string{},
+			pushDefault: "pushdefault",
+			wantBranchConfig: BranchConfig{
+				PushRemoteName:  "pushdefault",
+				PushDefaultName: "pushdefault",
+			},
+		},
+		{
+			name: "remote and pushremote are specified by name",
 			configLines: []string{
 				"branch.trunk.remote origin",
-				"branch.trunk.merge refs/heads/trunk",
-				"branch.trunk.gh-merge-base gh-merge-base",
+				"branch.trunk.pushremote pushremote",
 			},
 			wantBranchConfig: BranchConfig{
-				RemoteName: "origin",
-				MergeRef:   "refs/heads/trunk",
-				MergeBase:  "gh-merge-base",
-			},
-		},
-		{
-			name: "remote URL",
+				RemoteName:     "origin",
+				PushRemoteName: "pushremote",
+			},
+		},
+		{
+			name: "remote and pushremote are specified by url",
 			configLines: []string{
-				"branch.Frederick888/main.remote git@github.com:Frederick888/playground.git",
-				"branch.Frederick888/main.merge refs/heads/main",
+				"branch.Frederick888/main.remote git@github.com:Frederick888/remote.git",
+				"branch.Frederick888/main.pushremote git@github.com:Frederick888/pushremote.git",
 			},
 			wantBranchConfig: BranchConfig{
-				MergeRef: "refs/heads/main",
 				RemoteURL: &url.URL{
 					Scheme: "ssh",
 					User:   url.User("git"),
 					Host:   "github.com",
-					Path:   "/Frederick888/playground.git",
-				},
-			},
-		},
-	}
-	for _, tt := range tests {
-		t.Run(tt.name, func(t *testing.T) {
-			branchConfig := parseBranchConfig(tt.configLines)
-			assert.Equal(t, tt.wantBranchConfig.RemoteName, branchConfig.RemoteName)
-			assert.Equal(t, tt.wantBranchConfig.MergeRef, branchConfig.MergeRef)
-			assert.Equal(t, tt.wantBranchConfig.MergeBase, branchConfig.MergeBase)
+					Path:   "/Frederick888/remote.git",
+				},
+				PushRemoteURL: &url.URL{
+					Scheme: "ssh",
+					User:   url.User("git"),
+					Host:   "github.com",
+					Path:   "/Frederick888/pushremote.git",
+				},
+			},
+		},
+		{
+			name: "remote, pushremote, gh-merge-base, merge ref, push default, and rev parse all specified",
+			configLines: []string{
+				"branch.trunk.remote remote",
+				"branch.trunk.pushremote pushremote",
+				"branch.trunk.gh-merge-base gh-merge-base",
+				"branch.trunk.merge refs/heads/trunk",
+			},
+			pushDefault: "pushdefault",
+			revParse:    "origin/trunk",
+			wantBranchConfig: BranchConfig{
+				RemoteName:      "remote",
+				PushRemoteName:  "pushremote",
+				MergeBase:       "gh-merge-base",
+				MergeRef:        "refs/heads/trunk",
+				Push:            "origin/trunk",
+				PushDefaultName: "pushdefault",
+			},
+		},
+		{
+			name: "pushremote and pushDefault are not specified, but a remoteName is provided",
+			configLines: []string{
+				"branch.trunk.remote remote",
+			},
+			wantBranchConfig: BranchConfig{
+				RemoteName:     "remote",
+				PushRemoteName: "remote",
+			},
+		},
+	}
+	for _, tt := range tests {
+		t.Run(tt.name, func(t *testing.T) {
+			branchConfig := parseBranchConfig(tt.configLines, tt.pushDefault, tt.revParse)
+			assert.Equalf(t, tt.wantBranchConfig.RemoteName, branchConfig.RemoteName, "unexpected RemoteName")
+			assert.Equalf(t, tt.wantBranchConfig.MergeRef, branchConfig.MergeRef, "unexpected MergeRef")
+			assert.Equalf(t, tt.wantBranchConfig.MergeBase, branchConfig.MergeBase, "unexpected MergeBase")
+			assert.Equalf(t, tt.wantBranchConfig.PushRemoteName, branchConfig.PushRemoteName, "unexpected PushRemoteName")
+			assert.Equalf(t, tt.wantBranchConfig.Push, branchConfig.Push, "unexpected Push")
+			assert.Equalf(t, tt.wantBranchConfig.PushDefaultName, branchConfig.PushDefaultName, "unexpected PushDefaultName")
 			if tt.wantBranchConfig.RemoteURL != nil {
-				assert.Equal(t, tt.wantBranchConfig.RemoteURL.String(), branchConfig.RemoteURL.String())
-			}
+				assert.Equalf(t, tt.wantBranchConfig.RemoteURL.String(), branchConfig.RemoteURL.String(), "unexpected RemoteURL")
+			}
+		})
+	}
+}
+
+func Test_parseRemoteURLOrName(t *testing.T) {
+	tests := []struct {
+		name           string
+		value          string
+		wantRemoteURL  *url.URL
+		wantRemoteName string
+	}{
+		{
+			name:           "empty value",
+			value:          "",
+			wantRemoteURL:  nil,
+			wantRemoteName: "",
+		},
+		{
+			name:  "remote URL",
+			value: "git@github.com:foo/bar.git",
+			wantRemoteURL: &url.URL{
+				Scheme: "ssh",
+				User:   url.User("git"),
+				Host:   "github.com",
+				Path:   "/foo/bar.git",
+			},
+			wantRemoteName: "",
+		},
+		{
+			name:           "remote name",
+			value:          "origin",
+			wantRemoteURL:  nil,
+			wantRemoteName: "origin",
+		},
+		{
+			name:           "remote name is from filesystem",
+			value:          "./path/to/repo",
+			wantRemoteURL:  nil,
+			wantRemoteName: "",
+		},
+	}
+	for _, tt := range tests {
+		t.Run(tt.name, func(t *testing.T) {
+			remoteURL, remoteName := parseRemoteURLOrName(tt.value)
+			assert.Equal(t, tt.wantRemoteURL, remoteURL)
+			assert.Equal(t, tt.wantRemoteName, remoteName)
 		})
 	}
 }
@@ -1764,13 +1961,17 @@
 	jsonVar, ok := os.LookupEnv("GH_HELPER_PROCESS_RICH_COMMANDS")
 	if !ok {
 		fmt.Fprint(os.Stderr, "missing GH_HELPER_PROCESS_RICH_COMMANDS")
-		os.Exit(1)
+		// Exit 1 is reserved for empty command responses by git. This can be desirable in some cases,
+		// so returning an arbitrary exit code to avoid suppressing this if an exit code 1 is allowed.
+		os.Exit(16)
 	}
 
 	var commands mockedCommands
 	if err := json.Unmarshal([]byte(jsonVar), &commands); err != nil {
 		fmt.Fprint(os.Stderr, "failed to unmarshal GH_HELPER_PROCESS_RICH_COMMANDS")
-		os.Exit(1)
+		// Exit 1 is reserved for empty command responses by git. This can be desirable in some cases,
+		// so returning an arbitrary exit code to avoid suppressing this if an exit code 1 is allowed.
+		os.Exit(16)
 	}
 
 	// The discarded args are those for the go test binary itself, e.g. `-test.run=TestHelperProcessRich`
@@ -1779,7 +1980,9 @@
 	commandResult, ok := commands[args(strings.Join(realArgs, " "))]
 	if !ok {
 		fmt.Fprintf(os.Stderr, "unexpected command: %s\n", strings.Join(realArgs, " "))
-		os.Exit(1)
+		// Exit 1 is reserved for empty command responses by git. This can be desirable in some cases,
+		// so returning an arbitrary exit code to avoid suppressing this if an exit code 1 is allowed.
+		os.Exit(16)
 	}
 
 	if commandResult.Stdout != "" {
