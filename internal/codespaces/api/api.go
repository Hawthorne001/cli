--- conflicted
+++ resolved
@@ -147,52 +147,7 @@
 	return &response, nil
 }
 
-<<<<<<< HEAD
 func (a *API) ListCodespaces(ctx context.Context) ([]*codespace.Codespace, error) {
-=======
-// Codespace represents a codespace.
-type Codespace struct {
-	Name           string               `json:"name"`
-	CreatedAt      string               `json:"created_at"`
-	LastUsedAt     string               `json:"last_used_at"`
-	Branch         string               `json:"branch"`
-	RepositoryName string               `json:"repository_name"`
-	RepositoryNWO  string               `json:"repository_nwo"`
-	OwnerLogin     string               `json:"owner_login"`
-	Environment    CodespaceEnvironment `json:"environment"`
-}
-
-type CodespaceEnvironment struct {
-	State      string                         `json:"state"`
-	Connection CodespaceEnvironmentConnection `json:"connection"`
-	GitStatus  CodespaceEnvironmentGitStatus  `json:"gitStatus"`
-}
-
-type CodespaceEnvironmentGitStatus struct {
-	Ahead                int    `json:"ahead"`
-	Behind               int    `json:"behind"`
-	Branch               string `json:"branch"`
-	Commit               string `json:"commit"`
-	HasUnpushedChanges   bool   `json:"hasUnpushedChanges"`
-	HasUncommitedChanges bool   `json:"hasUncommitedChanges"`
-}
-
-const (
-	// CodespaceEnvironmentStateAvailable is the state for a running codespace environment.
-	CodespaceEnvironmentStateAvailable = "Available"
-)
-
-type CodespaceEnvironmentConnection struct {
-	SessionID      string   `json:"sessionId"`
-	SessionToken   string   `json:"sessionToken"`
-	RelayEndpoint  string   `json:"relayEndpoint"`
-	RelaySAS       string   `json:"relaySas"`
-	HostPublicKeys []string `json:"hostPublicKeys"`
-}
-
-// ListCodespaces returns a list of codespaces for the user.
-func (a *API) ListCodespaces(ctx context.Context) ([]*Codespace, error) {
->>>>>>> 616d6c2d
 	req, err := http.NewRequest(
 		http.MethodGet, a.githubAPI+"/user/codespaces", nil,
 	)
@@ -282,12 +237,8 @@
 	return response.RepositoryToken, nil
 }
 
-<<<<<<< HEAD
+// GetCodespace returns a codespace for the user.
 func (a *API) GetCodespace(ctx context.Context, token, owner, codespaceName string) (*codespace.Codespace, error) {
-=======
-// GetCodespace returns a codespace for the user.
-func (a *API) GetCodespace(ctx context.Context, token, owner, codespace string) (*Codespace, error) {
->>>>>>> 616d6c2d
 	req, err := http.NewRequest(
 		http.MethodGet,
 		a.githubAPI+"/vscs_internal/user/"+owner+"/codespaces/"+codespaceName,
@@ -322,13 +273,9 @@
 	return &response, nil
 }
 
-<<<<<<< HEAD
-func (a *API) StartCodespace(ctx context.Context, token string, codespace *codespace.Codespace) error {
-=======
 // StartCodespace starts a codespace for the user.
 // If the codespace is already running, the returned error from the API is ignored.
 func (a *API) StartCodespace(ctx context.Context, codespaceName string) error {
->>>>>>> 616d6c2d
 	req, err := http.NewRequest(
 		http.MethodPost,
 		a.githubAPI+"/user/codespaces/"+codespaceName+"/start",
