package ghcs

import (
	"bytes"
	"context"
	"encoding/json"
	"errors"
	"fmt"
	"net"
	"os"
	"strconv"
	"strings"

	"github.com/github/ghcs/cmd/ghcs/output"
	"github.com/github/ghcs/internal/api"
	"github.com/github/ghcs/internal/codespaces"
	"github.com/github/go-liveshare"
	"github.com/muhammadmuzzammil1998/jsonc"
	"github.com/spf13/cobra"
	"golang.org/x/sync/errgroup"
)

// newPortsCmd returns a Cobra "ports" command that displays a table of available ports,
// according to the specified flags.
func newPortsCmd() *cobra.Command {
	var (
		codespace string
		asJSON    bool
	)

	portsCmd := &cobra.Command{
		Use:   "ports",
		Short: "List ports in a codespace",
		Args:  cobra.NoArgs,
		RunE: func(cmd *cobra.Command, args []string) error {
			return ports(codespace, asJSON)
		},
	}

	portsCmd.PersistentFlags().StringVarP(&codespace, "codespace", "c", "", "Name of the codespace")
	portsCmd.Flags().BoolVar(&asJSON, "json", false, "Output as JSON")

	portsCmd.AddCommand(newPortsPublicCmd())
	portsCmd.AddCommand(newPortsPrivateCmd())
	portsCmd.AddCommand(newPortsForwardCmd())

	return portsCmd
}

<<<<<<< HEAD
func ports(codespaceName string, asJSON bool) error {
	apiClient := api.New(GithubToken)
=======
func init() {
	rootCmd.AddCommand(newPortsCmd())
}

func ports(codespaceName string, asJSON bool) (err error) {
	apiClient := api.New(os.Getenv("GITHUB_TOKEN"))
>>>>>>> 8a53c436
	ctx := context.Background()
	log := output.NewLogger(os.Stdout, os.Stderr, asJSON)

	user, err := apiClient.GetUser(ctx)
	if err != nil {
		return fmt.Errorf("error getting user: %w", err)
	}

	codespace, token, err := getOrChooseCodespace(ctx, apiClient, user, codespaceName)
	if err != nil {
		// TODO(josebalius): remove special handling of this error here and it other places
		if err == errNoCodespaces {
			return err
		}
		return fmt.Errorf("error choosing codespace: %w", err)
	}

	devContainerCh := getDevContainer(ctx, apiClient, codespace)

	session, err := codespaces.ConnectToLiveshare(ctx, log, apiClient, user.Login, token, codespace)
	if err != nil {
		return fmt.Errorf("error connecting to Live Share: %w", err)
	}
	defer safeClose(session, &err)

	log.Println("Loading ports...")
	ports, err := session.GetSharedServers(ctx)
	if err != nil {
		return fmt.Errorf("error getting ports of shared servers: %w", err)
	}

	devContainerResult := <-devContainerCh
	if devContainerResult.err != nil {
		// Warn about failure to read the devcontainer file. Not a ghcs command error.
		_, _ = log.Errorf("Failed to get port names: %v\n", devContainerResult.err.Error())
	}

	table := output.NewTable(os.Stdout, asJSON)
	table.SetHeader([]string{"Label", "Port", "Public", "Browse URL"})
	for _, port := range ports {
		sourcePort := strconv.Itoa(port.SourcePort)
		var portName string
		if devContainerResult.devContainer != nil {
			if attributes, ok := devContainerResult.devContainer.PortAttributes[sourcePort]; ok {
				portName = attributes.Label
			}
		}

		table.Append([]string{
			portName,
			sourcePort,
			strings.ToUpper(strconv.FormatBool(port.IsPublic)),
			fmt.Sprintf("https://%s-%s.githubpreview.dev/", codespace.Name, sourcePort),
		})
	}
	table.Render()

	return nil
}

type devContainerResult struct {
	devContainer *devContainer
	err          error
}

type devContainer struct {
	PortAttributes map[string]portAttribute `json:"portsAttributes"`
}

type portAttribute struct {
	Label string `json:"label"`
}

func getDevContainer(ctx context.Context, apiClient *api.API, codespace *api.Codespace) <-chan devContainerResult {
	ch := make(chan devContainerResult)
	go func() {
		contents, err := apiClient.GetCodespaceRepositoryContents(ctx, codespace, ".devcontainer/devcontainer.json")
		if err != nil {
			ch <- devContainerResult{nil, fmt.Errorf("error getting content: %w", err)}
			return
		}

		if contents == nil {
			ch <- devContainerResult{nil, nil}
			return
		}

		convertedJSON := normalizeJSON(jsonc.ToJSON(contents))
		if !jsonc.Valid(convertedJSON) {
			ch <- devContainerResult{nil, errors.New("failed to convert json to standard json")}
			return
		}

		var container devContainer
		if err := json.Unmarshal(convertedJSON, &container); err != nil {
			ch <- devContainerResult{nil, fmt.Errorf("error unmarshaling: %w", err)}
			return
		}

		ch <- devContainerResult{&container, nil}
	}()
	return ch
}

// newPortsPublicCmd returns a Cobra "ports public" subcommand, which makes a given port public.
func newPortsPublicCmd() *cobra.Command {
	return &cobra.Command{
		Use:   "public <port>",
		Short: "Mark port as public",
		Args:  cobra.MinimumNArgs(1),
		RunE: func(cmd *cobra.Command, args []string) error {
			codespace, err := cmd.Flags().GetString("codespace")
			if err != nil {
				// should only happen if flag is not defined
				// or if the flag is not of string type
				// since it's a persistent flag that we control it should never happen
				return fmt.Errorf("get codespace flag: %w", err)
			}

			log := output.NewLogger(os.Stdout, os.Stderr, false)
			return updatePortVisibility(log, codespace, args[0], true)
		},
	}
}

// newPortsPrivateCmd returns a Cobra "ports private" subcommand, which makes a given port private.
func newPortsPrivateCmd() *cobra.Command {
	return &cobra.Command{
		Use:   "private <port>",
		Short: "Mark port as private",
		Args:  cobra.MinimumNArgs(1),
		RunE: func(cmd *cobra.Command, args []string) error {
			codespace, err := cmd.Flags().GetString("codespace")
			if err != nil {
				// should only happen if flag is not defined
				// or if the flag is not of string type
				// since it's a persistent flag that we control it should never happen
				return fmt.Errorf("get codespace flag: %w", err)
			}

			log := output.NewLogger(os.Stdout, os.Stderr, false)
			return updatePortVisibility(log, codespace, args[0], false)
		},
	}
}

func updatePortVisibility(log *output.Logger, codespaceName, sourcePort string, public bool) (err error) {
	ctx := context.Background()
	apiClient := api.New(GithubToken)

	user, err := apiClient.GetUser(ctx)
	if err != nil {
		return fmt.Errorf("error getting user: %w", err)
	}

	codespace, token, err := getOrChooseCodespace(ctx, apiClient, user, codespaceName)
	if err != nil {
		if err == errNoCodespaces {
			return err
		}
		return fmt.Errorf("error getting codespace: %w", err)
	}

	session, err := codespaces.ConnectToLiveshare(ctx, log, apiClient, user.Login, token, codespace)
	if err != nil {
		return fmt.Errorf("error connecting to Live Share: %w", err)
	}
	defer safeClose(session, &err)

	port, err := strconv.Atoi(sourcePort)
	if err != nil {
		return fmt.Errorf("error reading port number: %w", err)
	}

	if err := session.UpdateSharedVisibility(ctx, port, public); err != nil {
		return fmt.Errorf("error update port to public: %w", err)
	}

	state := "PUBLIC"
	if !public {
		state = "PRIVATE"
	}
	log.Printf("Port %s is now %s.\n", sourcePort, state)

	return nil
}

// NewPortsForwardCmd returns a Cobra "ports forward" subcommand, which forwards a set of
// port pairs from the codespace to localhost.
func newPortsForwardCmd() *cobra.Command {
	return &cobra.Command{
		Use:   "forward <remote-port>:<local-port>...",
		Short: "Forward ports",
		Args:  cobra.MinimumNArgs(1),
		RunE: func(cmd *cobra.Command, args []string) error {
			codespace, err := cmd.Flags().GetString("codespace")
			if err != nil {
				// should only happen if flag is not defined
				// or if the flag is not of string type
				// since it's a persistent flag that we control it should never happen
				return fmt.Errorf("get codespace flag: %w", err)
			}

			log := output.NewLogger(os.Stdout, os.Stderr, false)
			return forwardPorts(log, codespace, args)
		},
	}
}

func forwardPorts(log *output.Logger, codespaceName string, ports []string) (err error) {
	ctx := context.Background()
	apiClient := api.New(GithubToken)

	portPairs, err := getPortPairs(ports)
	if err != nil {
		return fmt.Errorf("get port pairs: %w", err)
	}

	user, err := apiClient.GetUser(ctx)
	if err != nil {
		return fmt.Errorf("error getting user: %w", err)
	}

	codespace, token, err := getOrChooseCodespace(ctx, apiClient, user, codespaceName)
	if err != nil {
		if err == errNoCodespaces {
			return err
		}
		return fmt.Errorf("error getting codespace: %w", err)
	}

	session, err := codespaces.ConnectToLiveshare(ctx, log, apiClient, user.Login, token, codespace)
	if err != nil {
		return fmt.Errorf("error connecting to Live Share: %w", err)
	}
	defer safeClose(session, &err)

	// Run forwarding of all ports concurrently, aborting all of
	// them at the first failure, including cancellation of the context.
	group, ctx := errgroup.WithContext(ctx)
	for _, pair := range portPairs {
		pair := pair
		group.Go(func() error {
			listen, err := net.Listen("tcp", fmt.Sprintf(":%d", pair.local))
			if err != nil {
				return err
			}
			defer listen.Close()
			log.Printf("Forwarding ports: remote %d <=> local %d\n", pair.remote, pair.local)
			name := fmt.Sprintf("share-%d", pair.remote)
			fwd := liveshare.NewPortForwarder(session, name, pair.remote)
			return fwd.ForwardToListener(ctx, listen) // error always non-nil
		})
	}
	return group.Wait() // first error
}

type portPair struct {
	remote, local int
}

// getPortPairs parses a list of strings of form "%d:%d" into pairs of (remote, local) numbers.
func getPortPairs(ports []string) ([]portPair, error) {
	pp := make([]portPair, 0, len(ports))

	for _, portString := range ports {
		parts := strings.Split(portString, ":")
		if len(parts) < 2 {
			return nil, fmt.Errorf("port pair: %q is not valid", portString)
		}

		remote, err := strconv.Atoi(parts[0])
		if err != nil {
			return pp, fmt.Errorf("convert remote port to int: %w", err)
		}

		local, err := strconv.Atoi(parts[1])
		if err != nil {
			return pp, fmt.Errorf("convert local port to int: %w", err)
		}

		pp = append(pp, portPair{remote, local})
	}

	return pp, nil
}

func normalizeJSON(j []byte) []byte {
	// remove trailing commas
	return bytes.ReplaceAll(j, []byte("},}"), []byte("}}"))
}<|MERGE_RESOLUTION|>--- conflicted
+++ resolved
@@ -47,17 +47,8 @@
 	return portsCmd
 }
 
-<<<<<<< HEAD
-func ports(codespaceName string, asJSON bool) error {
-	apiClient := api.New(GithubToken)
-=======
-func init() {
-	rootCmd.AddCommand(newPortsCmd())
-}
-
 func ports(codespaceName string, asJSON bool) (err error) {
 	apiClient := api.New(os.Getenv("GITHUB_TOKEN"))
->>>>>>> 8a53c436
 	ctx := context.Background()
 	log := output.NewLogger(os.Stdout, os.Stderr, asJSON)
 
