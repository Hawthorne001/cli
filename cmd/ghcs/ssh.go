package main

import (
	"bufio"
	"context"
	"fmt"
	"os"
	"strings"
	"time"

	"github.com/github/ghcs/api"
	"github.com/github/ghcs/cmd/ghcs/output"
	"github.com/github/ghcs/internal/codespaces"
	"github.com/github/go-liveshare"
	"github.com/spf13/cobra"
)

func NewSSHCmd() *cobra.Command {
	var sshProfile, codespaceName string
	var sshServerPort int

	sshCmd := &cobra.Command{
		Use:   "ssh",
		Short: "SSH into a Codespace",
		Args:  cobra.NoArgs,
		RunE: func(cmd *cobra.Command, args []string) error {
			return SSH(sshProfile, codespaceName, sshServerPort)
		},
	}

<<<<<<< HEAD
	sshCmd.Flags().StringVarP(&sshProfile, "profile", "", "", "The `name` of the SSH profile to use")
	sshCmd.Flags().IntVarP(&sshServerPort, "server-port", "", 0, "SSH server port number")
	sshCmd.Flags().StringVarP(&codespaceName, "codespace", "c", "", "Codespace Name")
=======
	sshCmd.Flags().StringVarP(&sshProfile, "profile", "", "", "SSH Profile")
	sshCmd.Flags().IntVarP(&sshServerPort, "server-port", "", 0, "SSH Server Port")
	sshCmd.Flags().StringVarP(&codespaceName, "codespace", "c", "", "The `name` of the Codespace to use")
>>>>>>> 9b109688

	return sshCmd
}

func init() {
	rootCmd.AddCommand(NewSSHCmd())
}

func SSH(sshProfile, codespaceName string, sshServerPort int) error {
	apiClient := api.New(os.Getenv("GITHUB_TOKEN"))
	ctx := context.Background()
	log := output.NewLogger(os.Stdout, os.Stderr, false)

	user, err := apiClient.GetUser(ctx)
	if err != nil {
		return fmt.Errorf("error getting user: %v", err)
	}

	codespace, token, err := codespaces.GetOrChooseCodespace(ctx, apiClient, user, codespaceName)
	if err != nil {
		return fmt.Errorf("get or choose codespace: %v", err)
	}

	lsclient, err := codespaces.ConnectToLiveshare(ctx, log, apiClient, token, codespace)
	if err != nil {
		return fmt.Errorf("error connecting to liveshare: %v", err)
	}

	terminal, err := liveshare.NewTerminal(lsclient)
	if err != nil {
		return fmt.Errorf("error creating liveshare terminal: %v", err)
	}

	log.Println("Preparing SSH...")
	if sshProfile == "" {
		containerID, err := getContainerID(ctx, log, terminal)
		if err != nil {
			return fmt.Errorf("error getting container id: %v", err)
		}

		if err := setupSSH(ctx, log, terminal, containerID, codespace.RepositoryName); err != nil {
			return fmt.Errorf("error creating ssh server: %v", err)
		}

		log.Print("\n")
	}

	tunnelPort, tunnelClosed, err := codespaces.MakeSSHTunnel(ctx, lsclient, sshServerPort)
	if err != nil {
		return fmt.Errorf("make ssh tunnel: %v", err)
	}

	connectDestination := sshProfile
	if connectDestination == "" {
		connectDestination = fmt.Sprintf("%s@localhost", getSSHUser(codespace))
	}

	usingCustomPort := tunnelPort == sshServerPort
	connClosed := codespaces.ConnectToTunnel(ctx, log, tunnelPort, connectDestination, usingCustomPort)

	log.Println("Ready...")
	select {
	case err := <-tunnelClosed:
		if err != nil {
			return fmt.Errorf("tunnel closed: %v", err)
		}
	case err := <-connClosed:
		if err != nil {
			return fmt.Errorf("connection closed: %v", err)
		}
	}

	return nil
}

func getContainerID(ctx context.Context, logger *output.Logger, terminal *liveshare.Terminal) (string, error) {
	logger.Print(".")

	cmd := terminal.NewCommand(
		"/",
		"/usr/bin/docker ps -aq --filter label=Type=codespaces --filter status=running",
	)

	stream, err := cmd.Run(ctx)
	if err != nil {
		return "", fmt.Errorf("error running command: %v", err)
	}

	logger.Print(".")
	scanner := bufio.NewScanner(stream)
	scanner.Scan()

	logger.Print(".")
	containerID := scanner.Text()
	if err := scanner.Err(); err != nil {
		return "", fmt.Errorf("error scanning stream: %v", err)
	}

	logger.Print(".")
	if err := stream.Close(); err != nil {
		return "", fmt.Errorf("error closing stream: %v", err)
	}

	return containerID, nil
}

func setupSSH(ctx context.Context, logger *output.Logger, terminal *liveshare.Terminal, containerID, repositoryName string) error {
	setupBashProfileCmd := fmt.Sprintf(`echo "cd /workspaces/%v; export $(cat /workspaces/.codespaces/shared/.env | xargs); exec /bin/zsh;" > /home/codespace/.bash_profile`, repositoryName)

	logger.Print(".")
	compositeCommand := []string{setupBashProfileCmd}
	cmd := terminal.NewCommand(
		"/",
		fmt.Sprintf("/usr/bin/docker exec -t %s /bin/bash -c '"+strings.Join(compositeCommand, "; ")+"'", containerID),
	)
	stream, err := cmd.Run(ctx)
	if err != nil {
		return fmt.Errorf("error running command: %v", err)
	}

	logger.Print(".")
	if err := stream.Close(); err != nil {
		return fmt.Errorf("error closing stream: %v", err)
	}

	time.Sleep(1 * time.Second)

	return nil
}

func getSSHUser(codespace *api.Codespace) string {
	if codespace.RepositoryNWO == "github/github" {
		return "root"
	}
	return "codespace"
}<|MERGE_RESOLUTION|>--- conflicted
+++ resolved
@@ -28,15 +28,9 @@
 		},
 	}
 
-<<<<<<< HEAD
 	sshCmd.Flags().StringVarP(&sshProfile, "profile", "", "", "The `name` of the SSH profile to use")
 	sshCmd.Flags().IntVarP(&sshServerPort, "server-port", "", 0, "SSH server port number")
-	sshCmd.Flags().StringVarP(&codespaceName, "codespace", "c", "", "Codespace Name")
-=======
-	sshCmd.Flags().StringVarP(&sshProfile, "profile", "", "", "SSH Profile")
-	sshCmd.Flags().IntVarP(&sshServerPort, "server-port", "", 0, "SSH Server Port")
 	sshCmd.Flags().StringVarP(&codespaceName, "codespace", "c", "", "The `name` of the Codespace to use")
->>>>>>> 9b109688
 
 	return sshCmd
 }
