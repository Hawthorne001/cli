--- conflicted
+++ resolved
@@ -167,23 +167,11 @@
 	return nil, fmt.Errorf("certificate authority had no certificates")
 }
 
-<<<<<<< HEAD
 func (v *LiveSigstoreVerifier) verify(attestation *api.Attestation, policy verify.PolicyBuilder) (*AttestationProcessingResult, error) {
 	// determine which verifier should attempt verification against the bundle
 	verifier, issuer, err := v.chooseVerifier(attestation.Bundle)
 	if err != nil {
 		return nil, fmt.Errorf("failed to find recognized issuer from bundle content: %v", err)
-=======
-func (v *LiveSigstoreVerifier) Verify(attestations []*api.Attestation, policy verify.PolicyBuilder) ([]*AttestationProcessingResult, error) {
-	// initialize the processing apResults before attempting to verify
-	// with multiple verifiers
-	apResults := make([]*AttestationProcessingResult, len(attestations))
-	for i, att := range attestations {
-		apr := &AttestationProcessingResult{
-			Attestation: att,
-		}
-		apResults[i] = apr
->>>>>>> 2f47d1c8
 	}
 
 	v.config.Logger.VerbosePrintf("Attempting verification against issuer \"%s\"\n", issuer)
@@ -210,9 +198,9 @@
 	}, nil
 }
 
-func (v *LiveSigstoreVerifier) Verify(attestations []*api.Attestation, policy verify.PolicyBuilder) *SigstoreResults {
+func (v *LiveSigstoreVerifier) Verify(attestations []*api.Attestation, policy verify.PolicyBuilder) ([]*AttestationProcessingResult, error) {
 	if len(attestations) == 0 {
-		return &SigstoreResults{Error: ErrNoAttestationsVerified}
+		return nil, ErrNoAttestationsVerified
 	}
 
 	results := make([]*AttestationProcessingResult, 0)
@@ -223,42 +211,18 @@
 
 		apr, err := v.verify(a, policy)
 		if err != nil {
-<<<<<<< HEAD
 			lastError = err
 			// move onto the next attestation in the for loop if verification fails
 			continue
-=======
-			return nil, fmt.Errorf("failed to find recognized issuer from bundle content: %v", err)
-		}
-
-		v.config.Logger.VerbosePrintf("Attempting verification against issuer \"%s\"\n", issuer)
-		// attempt to verify the attestation
-		result, err := verifier.Verify(apr.Attestation.Bundle, policy)
-		// if verification fails, create the error and exit verification early
-		if err != nil {
-			v.config.Logger.VerbosePrint(v.config.Logger.ColorScheme.Redf(
-				"Failed to verify against issuer \"%s\" \n\n", issuer,
-			))
-
-			return nil, fmt.Errorf("verifying with issuer \"%s\"", issuer)
->>>>>>> 2f47d1c8
 		}
 		results = append(results, apr)
 	}
 
-<<<<<<< HEAD
 	if len(results) == 0 {
-		return &SigstoreResults{Error: lastError}
-	}
-
-	return &SigstoreResults{VerifyResults: results}
-=======
-	if atLeastOneVerified {
-		return apResults, nil
-	}
-
-	return nil, ErrNoAttestationsVerified
->>>>>>> 2f47d1c8
+		return nil, lastError
+	}
+
+	return results, nil
 }
 
 func newCustomVerifier(trustedRoot *root.TrustedRoot) (*verify.SignedEntityVerifier, error) {
