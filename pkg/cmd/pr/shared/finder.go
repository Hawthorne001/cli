--- conflicted
+++ resolved
@@ -37,12 +37,8 @@
 	branchFn     func() (string, error)
 	remotesFn    func() (remotes.Remotes, error)
 	httpClient   func() (*http.Client, error)
-<<<<<<< HEAD
-	branchConfig func(string) git.BranchConfig
 	pushDefault  func() (string, error)
-=======
 	branchConfig func(string) (git.BranchConfig, error)
->>>>>>> 6fe21d8f
 	progress     progressIndicator
 
 	repo       ghrepo.Interface
@@ -62,16 +58,11 @@
 		branchFn:   factory.Branch,
 		remotesFn:  factory.Remotes,
 		httpClient: factory.HttpClient,
-<<<<<<< HEAD
 		pushDefault: func() (string, error) {
 			return factory.GitClient.Config(context.Background(), "push.default")
 		},
 		progress: factory.IOStreams,
-		branchConfig: func(s string) git.BranchConfig {
-=======
-		progress:   factory.IOStreams,
 		branchConfig: func(s string) (git.BranchConfig, error) {
->>>>>>> 6fe21d8f
 			return factory.GitClient.ReadBranchConfig(context.Background(), s)
 		},
 	}
