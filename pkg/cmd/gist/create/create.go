package create

import (
	"bytes"
	"encoding/json"
	"errors"
	"fmt"
	"io"
	"net/http"
	"os"
	"path/filepath"
	"regexp"
	"sort"
	"strings"

	"github.com/MakeNowJust/heredoc"
	"github.com/cli/cli/v2/api"
	"github.com/cli/cli/v2/internal/browser"
	"github.com/cli/cli/v2/internal/gh"
	"github.com/cli/cli/v2/internal/ghinstance"
	"github.com/cli/cli/v2/internal/text"
	"github.com/cli/cli/v2/pkg/cmd/gist/shared"
	"github.com/cli/cli/v2/pkg/cmdutil"
	"github.com/cli/cli/v2/pkg/iostreams"
	"github.com/spf13/cobra"
)

type CreateOptions struct {
	IO *iostreams.IOStreams

	Description      string
	Public           bool
	Filenames        []string
	FilenameOverride string
	WebMode          bool

	Config     func() (gh.Config, error)
	HttpClient func() (*http.Client, error)
	Browser    browser.Browser
}

func NewCmdCreate(f *cmdutil.Factory, runF func(*CreateOptions) error) *cobra.Command {
	opts := CreateOptions{
		IO:         f.IOStreams,
		Config:     f.Config,
		HttpClient: f.HttpClient,
		Browser:    f.Browser,
	}

	cmd := &cobra.Command{
		Use:   "create [<filename>... | <pattern>... | -]",
		Short: "Create a new gist",
		Long: heredoc.Docf(`
			Create a new GitHub gist with given contents.

			Gists can be created from one or multiple files. Alternatively, pass %[1]s-%[1]s as
			filename to read from standard input.

			By default, gists are secret; use %[1]s--public%[1]s to make publicly listed ones.
		`, "`"),
		Example: heredoc.Doc(`
			# Publish file 'hello.py' as a public gist
			$ gh gist create --public hello.py

			# Create a gist with a description
			$ gh gist create hello.py -d "my Hello-World program in Python"

			# Create a gist containing several files
			$ gh gist create hello.py world.py cool.txt

<<<<<<< HEAD
			# create a gist containing several files using patterns
			$ gh gist create *.md *.txt artifact.*

			# read from standard input to create a gist
=======
			# Read from standard input to create a gist
>>>>>>> f9d50d86
			$ gh gist create -

			# Create a gist from output piped from another command
			$ cat cool.txt | gh gist create
		`),
		Args: func(cmd *cobra.Command, args []string) error {
			if len(args) > 0 {
				return nil
			}
			if opts.IO.IsStdinTTY() {
				return cmdutil.FlagErrorf("no filenames passed and nothing on STDIN")
			}
			return nil
		},
		Aliases: []string{"new"},
		RunE: func(c *cobra.Command, args []string) error {
			opts.Filenames = args

			if runF != nil {
				return runF(&opts)
			}
			return createRun(&opts)
		},
	}

	cmd.Flags().StringVarP(&opts.Description, "desc", "d", "", "A description for this gist")
	cmd.Flags().BoolVarP(&opts.WebMode, "web", "w", false, "Open the web browser with created gist")
	cmd.Flags().BoolVarP(&opts.Public, "public", "p", false, "List the gist publicly (default \"secret\")")
	cmd.Flags().StringVarP(&opts.FilenameOverride, "filename", "f", "", "Provide a filename to be used when reading from standard input")
	return cmd
}

func createRun(opts *CreateOptions) error {
	filenames, err := cmdutil.GlobPaths(opts.Filenames, nil)
	if err != nil {
		return err
	}

	if len(filenames) == 0 {
		filenames = []string{"-"}
	}

	files, err := processFiles(opts.IO.In, opts.FilenameOverride, filenames)
	if err != nil {
		return fmt.Errorf("failed to collect files for posting: %w", err)
	}

	errOut := opts.IO.ErrOut
	cs := opts.IO.ColorScheme()
	gistName := guessGistName(files)

	processMessage := "Creating gist..."
	if gistName != "" {
		if len(files) > 1 {
			processMessage = "Creating gist with multiple files"
		} else {
			processMessage = fmt.Sprintf("Creating gist %s", gistName)
		}
	}
	fmt.Fprintf(errOut, "%s %s\n", cs.Gray("-"), processMessage)

	httpClient, err := opts.HttpClient()
	if err != nil {
		return err
	}

	cfg, err := opts.Config()
	if err != nil {
		return err
	}

	host, _ := cfg.Authentication().DefaultHost()

	opts.IO.StartProgressIndicator()
	gist, err := createGist(httpClient, host, opts.Description, opts.Public, files)
	opts.IO.StopProgressIndicator()
	if err != nil {
		var httpError api.HTTPError
		if errors.As(err, &httpError) {
			if httpError.StatusCode == http.StatusUnprocessableEntity {
				if detectEmptyFiles(files) {
					fmt.Fprintf(errOut, "%s Failed to create gist: %s\n", cs.FailureIcon(), "a gist file cannot be blank")
					return cmdutil.SilentError
				}
			}
		}
		return fmt.Errorf("%s Failed to create gist: %w", cs.Red("X"), err)
	}

	completionMessage := fmt.Sprintf("Created %s gist", cs.Green("secret"))
	if opts.Public {
		completionMessage = fmt.Sprintf("Created %s gist", cs.Red("public"))
	}
	if gistName != "" {
		completionMessage += " " + gistName
	}
	fmt.Fprintf(errOut, "%s %s\n", cs.SuccessIconWithColor(cs.Green), completionMessage)

	if opts.WebMode {
		fmt.Fprintf(opts.IO.Out, "Opening %s in your browser.\n", text.DisplayURL(gist.HTMLURL))

		return opts.Browser.Browse(gist.HTMLURL)
	}

	fmt.Fprintln(opts.IO.Out, gist.HTMLURL)

	return nil
}

func processFiles(stdin io.ReadCloser, filenameOverride string, filenames []string) (map[string]*shared.GistFile, error) {
	fs := map[string]*shared.GistFile{}

	if len(filenames) == 0 {
		return nil, errors.New("no files passed")
	}

	for i, f := range filenames {
		var filename string
		var content []byte
		var err error

		if f == "-" {
			if filenameOverride != "" {
				filename = filenameOverride
			} else {
				filename = fmt.Sprintf("gistfile%d.txt", i)
			}
			content, err = io.ReadAll(stdin)
			if err != nil {
				return fs, fmt.Errorf("failed to read from stdin: %w", err)
			}
			stdin.Close()

			if shared.IsBinaryContents(content) {
				return nil, fmt.Errorf("binary file contents not supported")
			}
		} else {
			isBinary, err := shared.IsBinaryFile(f)
			if err != nil {
				return fs, fmt.Errorf("failed to read file %s: %w", f, err)
			}
			if isBinary {
				return nil, fmt.Errorf("failed to upload %s: binary file not supported", f)
			}

			content, err = os.ReadFile(f)
			if err != nil {
				return fs, fmt.Errorf("failed to read file %s: %w", f, err)
			}

			filename = filepath.Base(f)
		}

		fs[filename] = &shared.GistFile{
			Content: string(content),
		}
	}

	return fs, nil
}

func guessGistName(files map[string]*shared.GistFile) string {
	filenames := make([]string, 0, len(files))
	gistName := ""

	re := regexp.MustCompile(`^gistfile\d+\.txt$`)
	for k := range files {
		if !re.MatchString(k) {
			filenames = append(filenames, k)
		}
	}

	if len(filenames) > 0 {
		sort.Strings(filenames)
		gistName = filenames[0]
	}

	return gistName
}

func createGist(client *http.Client, hostname, description string, public bool, files map[string]*shared.GistFile) (*shared.Gist, error) {
	body := &shared.Gist{
		Description: description,
		Public:      public,
		Files:       files,
	}

	requestBody := &bytes.Buffer{}
	enc := json.NewEncoder(requestBody)
	if err := enc.Encode(body); err != nil {
		return nil, err
	}

	u := ghinstance.RESTPrefix(hostname) + "gists"
	req, err := http.NewRequest(http.MethodPost, u, requestBody)
	if err != nil {
		return nil, err
	}
	req.Header.Set("Content-Type", "application/json; charset=utf-8")

	resp, err := client.Do(req)
	if err != nil {
		return nil, err
	}
	defer resp.Body.Close()

	if resp.StatusCode > 299 {
		return nil, api.HandleHTTPError(api.EndpointNeedsScopes(resp, "gist"))
	}

	result := &shared.Gist{}
	dec := json.NewDecoder(resp.Body)
	if err := dec.Decode(result); err != nil {
		return nil, err
	}

	return result, nil
}

func detectEmptyFiles(files map[string]*shared.GistFile) bool {
	for _, file := range files {
		if strings.TrimSpace(file.Content) == "" {
			return true
		}
	}
	return false
}<|MERGE_RESOLUTION|>--- conflicted
+++ resolved
@@ -68,14 +68,10 @@
 			# Create a gist containing several files
 			$ gh gist create hello.py world.py cool.txt
 
-<<<<<<< HEAD
-			# create a gist containing several files using patterns
+			# Create a gist containing several files using patterns
 			$ gh gist create *.md *.txt artifact.*
 
-			# read from standard input to create a gist
-=======
 			# Read from standard input to create a gist
->>>>>>> f9d50d86
 			$ gh gist create -
 
 			# Create a gist from output piped from another command
